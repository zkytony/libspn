--- conflicted
+++ resolved
@@ -23,19 +23,13 @@
 # Specify sources
 ###############################
 SOURCES_CUDA = ['gather_columns_functor_gpu.cu.cc',
-<<<<<<< HEAD
+                'gather_columns_3d_functor_gpu.cu.cc',
                 'scatter_columns_functor_gpu.cu.cc',
                 'scatter_values_functor_gpu.cu.cc']
 HEADERS_CUDA = ['gather_columns_functor_gpu.cu.h',
+                'gather_columns_3d_functor_gpu.cu.h',
                 'scatter_columns_functor_gpu.cu.h',
                 'scatter_values_functor_gpu.cu.h']
-=======
-                'gather_columns_3d_functor_gpu.cu.cc',
-                'scatter_columns_functor_gpu.cu.cc']
-HEADERS_CUDA = ['gather_columns_functor_gpu.cu.h',
-                'gather_columns_3d_functor_gpu.cu.h',
-                'scatter_columns_functor_gpu.cu.h']
->>>>>>> 80e14ab3
 SOURCES = ['gather_columns.cc',
            'gather_columns_functor.cc',
            'gather_columns_3d.cc',
@@ -45,13 +39,9 @@
            'scatter_values.cc',
            'scatter_values_functor.cc']
 HEADERS = ['gather_columns_functor.h',
-<<<<<<< HEAD
+           'gather_columns_3d_functor.h',
            'scatter_columns_functor.h',
            'scatter_values_functor.h']
-=======
-           'gather_columns_3d_functor.h',
-           'scatter_columns_functor.h']
->>>>>>> 80e14ab3
 
 
 ###############################
