# ------------------------------------------------------------------------
# Copyright (C) 2016 Andrzej Pronobis - All Rights Reserved
#
# This file is part of LibSPN. Unauthorized use or copying of this file,
# via any medium is strictly prohibited. Proprietary and confidential.
# ------------------------------------------------------------------------

from libspn.inference.type import InferenceType
from libspn.graph.basesum import BaseSum
from libspn.learning.type import GradientType
import libspn.utils as utils


@utils.register_serializable
class ParSums(BaseSum):
    """A node representing multiple par-sums (which share the same input) in an SPN.

    Args:
        *values (input_like): Inputs providing input values to this node.
            See :meth:`~libspn.Input.as_input` for possible values.
        num_sums (int): Number of Sum ops modelled by this node.
        weights (input_like): Input providing weights node to this sum node.
            See :meth:`~libspn.Input.as_input` for possible values. If set
            to ``None``, the input is disconnected.
        ivs (input_like): Input providing IVs of an explicit latent variable
            associated with this sum node. See :meth:`~libspn.Input.as_input`
            for possible values. If set to ``None``, the input is disconnected.
        name (str): Name of the node.

    Attributes:
        inference_type(InferenceType): Flag indicating the preferred inference
                                       type for this node that will be used
                                       during value calculation and learning.
                                       Can be changed at any time and will be
                                       used during the next inference/learning
                                       op generation.
    """

    def __init__(self, *values, num_sums=1, weights=None, ivs=None,
<<<<<<< HEAD
                 inference_type=InferenceType.MARGINAL, sample_prob=None, dropconnect_keep_prob=None,
                 name="ParallelSums"):
        super().__init__( 
            *values, num_sums=num_sums, weights=weights, ivs=ivs,
            inference_type=inference_type, sample_prob=sample_prob, dropconnect_keep_prob=dropconnect_keep_prob,
            name=name)
=======
                 inference_type=InferenceType.MARGINAL, sample_prob=None, 
                 dropconnect_keep_prob=None, gradient_type=GradientType.SOFT, name="ParallelSums"):
        super().__init__( 
            *values, num_sums=num_sums, weights=weights, ivs=ivs,
            inference_type=inference_type, sample_prob=sample_prob, 
            dropconnect_keep_prob=dropconnect_keep_prob,
            gradient_type=gradient_type, name=name)
>>>>>>> bb4cc317
<|MERGE_RESOLUTION|>--- conflicted
+++ resolved
@@ -37,19 +37,10 @@
     """
 
     def __init__(self, *values, num_sums=1, weights=None, ivs=None,
-<<<<<<< HEAD
-                 inference_type=InferenceType.MARGINAL, sample_prob=None, dropconnect_keep_prob=None,
-                 name="ParallelSums"):
-        super().__init__( 
-            *values, num_sums=num_sums, weights=weights, ivs=ivs,
-            inference_type=inference_type, sample_prob=sample_prob, dropconnect_keep_prob=dropconnect_keep_prob,
-            name=name)
-=======
                  inference_type=InferenceType.MARGINAL, sample_prob=None, 
                  dropconnect_keep_prob=None, gradient_type=GradientType.SOFT, name="ParallelSums"):
         super().__init__( 
             *values, num_sums=num_sums, weights=weights, ivs=ivs,
             inference_type=inference_type, sample_prob=sample_prob, 
             dropconnect_keep_prob=dropconnect_keep_prob,
-            gradient_type=gradient_type, name=name)
->>>>>>> bb4cc317
+            gradient_type=gradient_type, name=name)