--- conflicted
+++ resolved
@@ -297,7 +297,6 @@
         [input_tensors.append(value_tensor) for value_tensor in value_tensors]
         return value_gradient(*input_tensors)
 
-    @utils.lru_cache
     def _compute_mpe_value(self, weight_tensor, ivs_tensor, *value_tensors):
         weight_tensor, ivs_tensor, values = self._compute_value_common(
             weight_tensor, ivs_tensor, *value_tensors)
@@ -368,29 +367,6 @@
         return self._compute_mpe_path_common(
             values_weighted, counts, weight_value, ivs_value, *value_values)
 
-<<<<<<< HEAD
-    @utils.lru_cache
-    def _compute_gradient(self, gradients, weight_value, ivs_value,
-                          *value_values, with_ivs=True):
-        weight_value, ivs_value, values = self._compute_value_common(
-            weight_value, ivs_value, *value_values)
-
-        weight_gradients = gradients * values
-        output_gradients = gradients * weight_value
-
-        # Split the output_gradients to value inputs
-        _, _, *value_sizes = self.get_input_sizes(None, None, *value_values)
-        output_gradients_split = utils.split_maybe(output_gradients, value_sizes, 1)
-
-        return self._scatter_to_input_tensors(
-            (weight_gradients, weight_value),  # Weights
-            (weight_gradients, ivs_value),  # IVs
-            *[(t, v) for t, v in zip(output_gradients_split, value_values)])  # Values
-
-    @utils.lru_cache
-    def _compute_log_gradient(self, gradients, weight_value, ivs_value,
-                              *value_values, with_ivs=True):
-=======
     # def _compute_gradient(self, gradients, weight_value, ivs_value,
     #                       *value_values, with_ivs=True):
     #     weight_value, ivs_value, values = self._compute_value_common(
@@ -410,7 +386,6 @@
 
     def _compute_log_gradient(self, gradients, weight_value, ivs_value, *value_values,
                               with_ivs=True, sum_weight_grads=False):
->>>>>>> d449badc
         weight_value, ivs_value, values = self._compute_value_common(
             weight_value, ivs_value, *value_values)
 
@@ -434,7 +409,6 @@
             (output_gradients, ivs_value),  # IVs
             *[(t, v) for t, v in zip(output_gradients_split, value_values)])  # Values
 
-<<<<<<< HEAD
     @utils.lru_cache
     def sum_exponents(self, values_weighted):
         log_max = tf.reduce_max(values_weighted, 1, keep_dims=True)
@@ -442,8 +416,6 @@
         return tf.reduce_sum(tf.exp(log_rebased), 1, keep_dims=True)
 
     @utils.lru_cache
-=======
->>>>>>> d449badc
     def _compute_log_gradient_log(self, gradients, weight_value, ivs_value,
                                   *value_values, with_ivs=True):
         weight_value, ivs_value, values = self._compute_value_common(
