# ------------------------------------------------------------------------
# Copyright (C) 2016-2017 Andrzej Pronobis - All Rights Reserved
#
# This file is part of LibSPN. Unauthorized use or copying of this file,
# via any medium is strictly prohibited. Proprietary and confidential.
# ------------------------------------------------------------------------

from itertools import chain

import tensorflow as tf
from libspn.graph.scope import Scope
from libspn.graph.node import OpNode, Input
from libspn.inference.type import InferenceType
from libspn.graph.ivs import IVs
from libspn.graph.weights import Weights
from libspn import utils
from libspn.exceptions import StructureError
from libspn.log import get_logger
from libspn import conf
from libspn.utils.serialization import register_serializable


@register_serializable
class Sum(OpNode):
    """A node representing a single sum in an SPN.

    Args:
        *values (input_like): Inputs providing input values to this node.
            See :meth:`~libspn.Input.as_input` for possible values.
        weights (input_like): Input providing weights node to this sum node.
            See :meth:`~libspn.Input.as_input` for possible values. If set
            to ``None``, the input is disconnected.
        ivs (input_like): Input providing IVs of an explicit latent variable
            associated with this sum node. See :meth:`~libspn.Input.as_input`
            for possible values. If set to ``None``, the input is disconnected.
        name (str): Name of the node.

    Attributes:
        inference_type(InferenceType): Flag indicating the preferred inference
                                       type for this node that will be used
                                       during value calculation and learning.
                                       Can be changed at any time and will be
                                       used during the next inference/learning
                                       op generation.
    """

    __logger = get_logger()
    __info = __logger.info

    def __init__(self, *values, weights=None, ivs=None,
                 inference_type=InferenceType.MARGINAL, name="Sum"):
        super().__init__(inference_type, name)
        self.set_values(*values)
        self.set_weights(weights)
        self.set_ivs(ivs)

    def serialize(self):
        data = super().serialize()
        data['values'] = [(i.node.name, i.indices) for i in self._values]
        if self._weights:
            data['weights'] = (self._weights.node.name, self._weights.indices)
        if self._ivs:
            data['ivs'] = (self._ivs.node.name, self._ivs.indices)
        return data

    def deserialize(self, data):
        super().deserialize(data)
        self.set_values()
        self.set_weights()
        self.set_ivs()

    def deserialize_inputs(self, data, nodes_by_name):
        super().deserialize_inputs(data, nodes_by_name)
        self._values = tuple(Input(nodes_by_name[nn], i)
                             for nn, i in data['values'])
        weights = data.get('weights', None)
        if weights:
            self._weights = Input(nodes_by_name[weights[0]], weights[1])
        ivs = data.get('ivs', None)
        if ivs:
            self._ivs = Input(nodes_by_name[ivs[0]], ivs[1])

    @property
    @utils.docinherit(OpNode)
    def inputs(self):
        return (self._weights, self._ivs) + self._values

    @property
    def weights(self):
        """Input: Weights input."""
        return self._weights

    def set_weights(self, weights=None):
        """Set the weights input.

        Args:
            weights (input_like): Input providing weights node to this sum node.
                See :meth:`~libspn.Input.as_input` for possible values. If set
                to ``None``, the input is disconnected.
        """
        weights, = self._parse_inputs(weights)
        if weights and not isinstance(weights.node, Weights):
            raise StructureError("%s is not Weights" % weights.node)
        self._weights = weights

    @property
    def ivs(self):
        """Input: IVs input."""
        return self._ivs

    def set_ivs(self, ivs=None):
        """Set the IVs input.

        ivs (input_like): Input providing IVs of an explicit latent variable
            associated with this sum node. See :meth:`~libspn.Input.as_input`
            for possible values. If set to ``None``, the input is disconnected.
        """
        self._ivs, = self._parse_inputs(ivs)

    @property
    def values(self):
        """list of Input: List of value inputs."""
        return self._values

    def set_values(self, *values):
        """Set the inputs providing input values to this node. If no arguments
        are given, all existing value inputs get disconnected.

        Args:
            *values (input_like): Inputs providing input values to this node.
                See :meth:`~libspn.Input.as_input` for possible values.
        """
        self._values = self._parse_inputs(*values)

    def add_values(self, *values):
        """Add more inputs providing input values to this node.

        Args:
            *values (input_like): Inputs providing input values to this node.
                See :meth:`~libspn.Input.as_input` for possible values.
        """
        self._values = self._values + self._parse_inputs(*values)

    def generate_weights(self, init_value=1, trainable=True, input_sizes=None,
                         log=False, name=None):
        """Generate a weights node matching this sum node and connect it to
        this sum.

        The function calculates the number of weights based on the number
        of input values of this sum. Therefore, weights should be generated
        once all inputs are added to this node.

        Args:
            init_value: Initial value of the weights. For possible values, see
                :meth:`~libspn.utils.broadcast_value`.
            trainable (bool): See :class:`~libspn.Weights`.
            input_sizes (list of int): Pre-computed sizes of each input of
                this node.  If given, this function will not traverse the graph
                to discover the sizes.
            log (bool): If "True", the weights are represented in log space.
            name (str): Name of the weighs node. If ``None`` use the name of the
                        sum + ``_Weights``.

        Return:
            Weights: Generated weights node.
        """
        if not self._values:
            raise StructureError("%s is missing input values" % self)
        if name is None:
            name = self._name + "_Weights"
        # Count all input values
        if not input_sizes:
            input_sizes = self.get_input_sizes()
        num_values = sum(input_sizes[2:])  # Skip ivs, weights
        # Generate weights
        weights = Weights(init_value=init_value,
                          num_weights=num_values,
                          log=log,
                          trainable=trainable, name=name)
        self.set_weights(weights)
        return weights

    def generate_ivs(self, feed=None, name=None):
        """Generate an IVs node matching this sum node and connect it to
        this sum.

        IVs should be generated once all inputs are added to this node,
        otherwise the number of IVs will be incorrect.

        Args:
            feed (Tensor): See :class:`~libspn.IVs`.
            name (str): Name of the IVs node. If ``None`` use the name of the
                        sum + ``_IVs``.

        Return:
            IVs: Generated IVs node.
        """
        if not self._values:
            raise StructureError("%s is missing input values" % self)
        if name is None:
            name = self._name + "_IVs"
        # Count all input values
        num_values = sum(len(v.indices) if v.indices is not None
                         else v.node.get_out_size()
                         for v in self._values)
        ivs = IVs(feed=feed, num_vars=1, num_vals=num_values, name=name)
        self.set_ivs(ivs)
        return ivs

    @property
    def _const_out_size(self):
        return True

    def _compute_out_size(self, *input_out_sizes):
        return 1

    def _compute_scope(self, weight_scopes, ivs_scopes, *value_scopes):
        if not self._values:
            raise StructureError("%s is missing input values" % self)
        _, ivs_scopes, *value_scopes = self._gather_input_scopes(weight_scopes,
                                                                 ivs_scopes,
                                                                 *value_scopes)
        flat_value_scopes = list(chain.from_iterable(value_scopes))
        if self._ivs:
            flat_value_scopes.extend(ivs_scopes)
        return [Scope.merge_scopes(flat_value_scopes)]

    def _compute_valid(self, weight_scopes, ivs_scopes, *value_scopes):
        if not self._values:
            raise StructureError("%s is missing input values" % self)
        _, ivs_scopes_, *value_scopes_ = self._gather_input_scopes(weight_scopes,
                                                                   ivs_scopes,
                                                                   *value_scopes)
        # If already invalid, return None
        if (any(s is None for s in value_scopes_)
                or (self._ivs and ivs_scopes_ is None)):
            return None
        flat_value_scopes = list(chain.from_iterable(value_scopes_))
        # IVs
        if self._ivs:
            # Verify number of IVs
            if len(ivs_scopes_) != len(flat_value_scopes):
                raise StructureError("Number of IVs (%s) and values (%s) does "
                                     "not match for %s"
                                     % (len(ivs_scopes_), len(flat_value_scopes),
                                        self))
            # Check if scope of all IVs is just one and the same variable
            if len(Scope.merge_scopes(ivs_scopes_)) > 1:
                return None
        # Check sum for completeness wrt values
        first_scope = flat_value_scopes[0]
        if any(s != first_scope for s in flat_value_scopes[1:]):
            self.__info("%s is not complete with input value scopes %s",
                        self, flat_value_scopes)
            return None
        return self._compute_scope(weight_scopes, ivs_scopes, *value_scopes)

    @utils.memoize
    def _compute_value_common(self, cwise_op, weight_tensor, ivs_tensor, *value_tensors,
                              weighted=True):
        """Common actions when computing value."""
        # Check inputs
        if not self._values:
            raise StructureError("%s is missing input values" % self)
        if not self._weights:
            raise StructureError("%s is missing weights" % self)
        # Prepare values
        weight_tensor, ivs_tensor, *value_tensors = self._gather_input_tensors(
            weight_tensor, ivs_tensor, *value_tensors)
        values = utils.concat_maybe(value_tensors, 1)

        # Component wise application of IVs
        values_selected = cwise_op(values, ivs_tensor) if self._ivs else values

        # Component wise application of weights
        values_weighted = cwise_op(values_selected, weight_tensor) if weighted else values_selected

        return weight_tensor, ivs_tensor, values_weighted

    def _compute_value(self, weight_tensor, ivs_tensor, *value_tensors):
        weight_tensor, ivs_tensor, values_selected = self._compute_value_common(
            tf.multiply, weight_tensor, ivs_tensor, *value_tensors, weighted=False)
        return tf.matmul(values_selected, tf.reshape(weight_tensor, [-1, 1]))

    def _compute_log_value(self, weight_tensor, ivs_tensor, *value_tensors):
        weight_tensor, ivs_tensor, values_weighted = self._compute_value_common(
            tf.add, weight_tensor, ivs_tensor, *value_tensors, weighted=True)
        return utils.reduce_log_sum(values_weighted)

    def _compute_mpe_value(self, weight_tensor, ivs_tensor, *value_tensors):
        weight_tensor, ivs_tensor, values_weighted = self._compute_value_common(
            tf.multiply, weight_tensor, ivs_tensor, *value_tensors, weighted=True)
        return tf.reduce_max(values_weighted, 1, keep_dims=True)

    def _compute_log_mpe_value(self, weight_tensor, ivs_tensor, *value_tensors):
        weight_tensor, ivs_tensor, values_weighted = self._compute_value_common(
            tf.add, weight_tensor, ivs_tensor, *value_tensors, weighted=True)
        return tf.reduce_max(values_weighted, 1, keep_dims=True)

    def _compute_mpe_path_common(self, values_weighted, counts, weight_value,
                                 ivs_value, *value_values):
        # Propagate the counts to the max value
        max_indices = tf.argmax(values_weighted, dimension=1)
        max_counts = utils.scatter_values(params=tf.squeeze(counts, axis=1),
                                          indices=max_indices,
                                          num_out_cols=values_weighted.shape[1].value)
        # Split the counts to value inputs
        _, _, *value_sizes = self.get_input_sizes(None, None, *value_values)
        max_counts_split = utils.split_maybe(max_counts, value_sizes, 1)
        return self._scatter_to_input_tensors(
            (max_counts, weight_value),  # Weights
            (max_counts, ivs_value),  # IVs
            *[(t, v) for t, v in zip(max_counts_split, value_values)])  # Values

    def _compute_mpe_path(self, counts, weight_value, ivs_value, *value_values,
                          add_random=None, use_unweighted=False, with_ivs=True):
        # Get weighted, IV selected values
<<<<<<< HEAD
        weight_value, ivs_value, values_weighted = self._compute_value_common(
            tf.multiply, weight_value, ivs_value, *value_values, weighted=True)
=======
        weight_value, ivs_value, values = self._compute_value_common(
            weight_value, ivs_value, *value_values)
        values_selected = values * ivs_value if self._ivs and with_ivs else values
        values_weighted = values_selected * weight_value
>>>>>>> da79a1fe
        return self._compute_mpe_path_common(
            values_weighted, counts, weight_value, ivs_value, *value_values)

    def _compute_log_mpe_path(self, counts, weight_value, ivs_value, *value_values,
                              add_random=None, use_unweighted=False, with_ivs=True):
        # Get weighted, IV selected values
<<<<<<< HEAD
        weighted = not use_unweighted or any(v.node.is_var for v in self._values)
        weight_value, ivs_value, values_weighted = self._compute_value_common(
            tf.add, weight_value, ivs_value, *value_values, weighted=weighted)
=======
        weight_value, ivs_value, values = self._compute_value_common(
            weight_value, ivs_value, *value_values)
        values_selected = values + ivs_value if self._ivs and with_ivs else values

        # WARN USING UNWEIGHTED VALUE
        if not use_unweighted or any(v.node.is_var for v in self._values):
            values_weighted = values_selected + weight_value
        else:
            values_weighted = values_selected
>>>>>>> da79a1fe

        # / USING UNWEIGHTED VALUE

        # WARN ADDING RANDOM NUMBERS
        if add_random is not None:
            values_weighted = tf.add(values_weighted, tf.random_uniform(
                shape=(tf.shape(values_weighted)[0],
                       values_weighted.shape[1].value),
                minval=0, maxval=add_random,
                dtype=conf.dtype))
        # /ADDING RANDOM NUMBERS

        return self._compute_mpe_path_common(
            values_weighted, counts, weight_value, ivs_value, *value_values)

    def _compute_gradient(self, gradients, weight_value, ivs_value,
                          *value_values, with_ivs=True):
        weight_value, ivs_value, values = self._compute_value_common(
            weight_value, ivs_value, *value_values)

        weight_gradients = gradients * values
        output_gradients = gradients * weight_value

        # Split the output_gradients to value inputs
        _, _, *value_sizes = self.get_input_sizes(None, None, *value_values)
        output_gradients_split = utils.split_maybe(output_gradients, value_sizes, 1)

        return self._scatter_to_input_tensors(
            (weight_gradients, weight_value),  # Weights
            (weight_gradients, ivs_value),  # IVs
            *[(t, v) for t, v in zip(output_gradients_split, value_values)])  # Values

    def _compute_log_gradient(self, gradients, weight_value, ivs_value,
                              *value_values, with_ivs=True):
        weight_value, ivs_value, values = self._compute_value_common(
            weight_value, ivs_value, *value_values)

        values_selected = values + ivs_value if self._ivs and with_ivs else values
        values_weighted = values_selected + weight_value

        log_sum = utils.reduce_log_sum(values_weighted)
        weight_gradients = gradients * tf.exp(values_weighted - log_sum)

        output_gradients = weight_gradients

        # Split the output_gradients to value inputs
        _, _, *value_sizes = self.get_input_sizes(None, None, *value_values)
        output_gradients_split = utils.split_maybe(output_gradients, value_sizes, 1)

        return self._scatter_to_input_tensors(
            (weight_gradients, weight_value),  # Weights
            (weight_gradients, ivs_value),  # IVs
            *[(t, v) for t, v in zip(output_gradients_split, value_values)])  # Values

    def sum_exponents(self, values_weighted):
        log_max = tf.reduce_max(values_weighted, 1, keep_dims=True)
        log_rebased = tf.subtract(values_weighted, log_max)
        return tf.reduce_sum(tf.exp(log_rebased), 1, keep_dims=True)

    def _compute_log_gradient_log(self, gradients, weight_value, ivs_value,
                                  *value_values, with_ivs=True):
        weight_value, ivs_value, values = self._compute_value_common(
            weight_value, ivs_value, *value_values)

        values_selected = values + ivs_value if self._ivs and with_ivs else values
        values_weighted = values_selected + weight_value

        log_max = tf.reduce_max(values_weighted, axis=1, keep_dims=True)
        log_rebased = tf.subtract(values_weighted, log_max)
        expo_logs = tf.exp(log_rebased)
        summed_exponents = tf.reduce_sum(expo_logs, axis=1, keep_dims=True)

        max_indices = tf.argmax(values_weighted, axis=1)
        expos_excl_max = tf.one_hot(max_indices, on_value=0.0, off_value=1.0,
                                    depth=values_weighted.get_shape()[1],
                                    dtype=conf.dtype) * tf.truediv(expo_logs,
                                                                   summed_exponents)
        summed_expos_excl_max = tf.reduce_sum(expos_excl_max, axis=1, keep_dims=True)
        max_weight_gradient = 1.0 - summed_expos_excl_max
        max_weight_gradient_scattered = \
            tf.one_hot(max_indices, depth=values_weighted.get_shape()[1],
                       dtype=conf.dtype) * max_weight_gradient
        weight_gradients = gradients * (expos_excl_max + max_weight_gradient_scattered)

        output_gradients = weight_gradients

        # Split the output_gradients to value inputs
        _, _, *value_sizes = self.get_input_sizes(None, None, *value_values)
        output_gradients_split = utils.split_maybe(output_gradients, value_sizes, 1)

        return self._scatter_to_input_tensors(
            (weight_gradients, weight_value),  # Weights
            (weight_gradients, ivs_value),  # IVs
            *[(t, v) for t, v in zip(output_gradients_split, value_values)])  # Values<|MERGE_RESOLUTION|>--- conflicted
+++ resolved
@@ -6,7 +6,6 @@
 # ------------------------------------------------------------------------
 
 from itertools import chain
-
 import tensorflow as tf
 from libspn.graph.scope import Scope
 from libspn.graph.node import OpNode, Input
@@ -255,9 +254,8 @@
             return None
         return self._compute_scope(weight_scopes, ivs_scopes, *value_scopes)
 
-    @utils.memoize
-    def _compute_value_common(self, cwise_op, weight_tensor, ivs_tensor, *value_tensors,
-                              weighted=True):
+    @utils.lru_cache
+    def _compute_value_common(self, weight_tensor, ivs_tensor, *value_tensors):
         """Common actions when computing value."""
         # Check inputs
         if not self._values:
@@ -268,35 +266,40 @@
         weight_tensor, ivs_tensor, *value_tensors = self._gather_input_tensors(
             weight_tensor, ivs_tensor, *value_tensors)
         values = utils.concat_maybe(value_tensors, 1)
-
-        # Component wise application of IVs
-        values_selected = cwise_op(values, ivs_tensor) if self._ivs else values
-
-        # Component wise application of weights
-        values_weighted = cwise_op(values_selected, weight_tensor) if weighted else values_selected
-
-        return weight_tensor, ivs_tensor, values_weighted
-
+        return weight_tensor, ivs_tensor, values
+
+    @utils.lru_cache
     def _compute_value(self, weight_tensor, ivs_tensor, *value_tensors):
-        weight_tensor, ivs_tensor, values_selected = self._compute_value_common(
-            tf.multiply, weight_tensor, ivs_tensor, *value_tensors, weighted=False)
+        weight_tensor, ivs_tensor, values = self._compute_value_common(
+            weight_tensor, ivs_tensor, *value_tensors)
+        values_selected = values * ivs_tensor if self._ivs else values
         return tf.matmul(values_selected, tf.reshape(weight_tensor, [-1, 1]))
 
+    @utils.lru_cache
     def _compute_log_value(self, weight_tensor, ivs_tensor, *value_tensors):
-        weight_tensor, ivs_tensor, values_weighted = self._compute_value_common(
-            tf.add, weight_tensor, ivs_tensor, *value_tensors, weighted=True)
+        weight_tensor, ivs_tensor, values = self._compute_value_common(
+            weight_tensor, ivs_tensor, *value_tensors)
+        values_selected = values + ivs_tensor if self._ivs else values
+        values_weighted = values_selected + weight_tensor
         return utils.reduce_log_sum(values_weighted)
 
+    @utils.lru_cache
     def _compute_mpe_value(self, weight_tensor, ivs_tensor, *value_tensors):
-        weight_tensor, ivs_tensor, values_weighted = self._compute_value_common(
-            tf.multiply, weight_tensor, ivs_tensor, *value_tensors, weighted=True)
+        weight_tensor, ivs_tensor, values = self._compute_value_common(
+            weight_tensor, ivs_tensor, *value_tensors)
+        values_selected = values * ivs_tensor if self._ivs else values
+        values_weighted = values_selected * weight_tensor
         return tf.reduce_max(values_weighted, 1, keep_dims=True)
 
+    @utils.lru_cache
     def _compute_log_mpe_value(self, weight_tensor, ivs_tensor, *value_tensors):
-        weight_tensor, ivs_tensor, values_weighted = self._compute_value_common(
-            tf.add, weight_tensor, ivs_tensor, *value_tensors, weighted=True)
+        weight_tensor, ivs_tensor, values = self._compute_value_common(
+            weight_tensor, ivs_tensor, *value_tensors)
+        values_selected = values + ivs_tensor if self._ivs else values
+        values_weighted = values_selected + weight_tensor
         return tf.reduce_max(values_weighted, 1, keep_dims=True)
 
+    @utils.lru_cache
     def _compute_mpe_path_common(self, values_weighted, counts, weight_value,
                                  ivs_value, *value_values):
         # Propagate the counts to the max value
@@ -312,29 +315,21 @@
             (max_counts, ivs_value),  # IVs
             *[(t, v) for t, v in zip(max_counts_split, value_values)])  # Values
 
+    @utils.lru_cache
     def _compute_mpe_path(self, counts, weight_value, ivs_value, *value_values,
                           add_random=None, use_unweighted=False, with_ivs=True):
         # Get weighted, IV selected values
-<<<<<<< HEAD
-        weight_value, ivs_value, values_weighted = self._compute_value_common(
-            tf.multiply, weight_value, ivs_value, *value_values, weighted=True)
-=======
         weight_value, ivs_value, values = self._compute_value_common(
             weight_value, ivs_value, *value_values)
         values_selected = values * ivs_value if self._ivs and with_ivs else values
         values_weighted = values_selected * weight_value
->>>>>>> da79a1fe
         return self._compute_mpe_path_common(
             values_weighted, counts, weight_value, ivs_value, *value_values)
 
+    @utils.lru_cache
     def _compute_log_mpe_path(self, counts, weight_value, ivs_value, *value_values,
                               add_random=None, use_unweighted=False, with_ivs=True):
         # Get weighted, IV selected values
-<<<<<<< HEAD
-        weighted = not use_unweighted or any(v.node.is_var for v in self._values)
-        weight_value, ivs_value, values_weighted = self._compute_value_common(
-            tf.add, weight_value, ivs_value, *value_values, weighted=weighted)
-=======
         weight_value, ivs_value, values = self._compute_value_common(
             weight_value, ivs_value, *value_values)
         values_selected = values + ivs_value if self._ivs and with_ivs else values
@@ -344,7 +339,6 @@
             values_weighted = values_selected + weight_value
         else:
             values_weighted = values_selected
->>>>>>> da79a1fe
 
         # / USING UNWEIGHTED VALUE
 
@@ -360,6 +354,7 @@
         return self._compute_mpe_path_common(
             values_weighted, counts, weight_value, ivs_value, *value_values)
 
+    @utils.lru_cache
     def _compute_gradient(self, gradients, weight_value, ivs_value,
                           *value_values, with_ivs=True):
         weight_value, ivs_value, values = self._compute_value_common(
@@ -377,6 +372,7 @@
             (weight_gradients, ivs_value),  # IVs
             *[(t, v) for t, v in zip(output_gradients_split, value_values)])  # Values
 
+    @utils.lru_cache
     def _compute_log_gradient(self, gradients, weight_value, ivs_value,
                               *value_values, with_ivs=True):
         weight_value, ivs_value, values = self._compute_value_common(
@@ -399,11 +395,13 @@
             (weight_gradients, ivs_value),  # IVs
             *[(t, v) for t, v in zip(output_gradients_split, value_values)])  # Values
 
+    @utils.lru_cache
     def sum_exponents(self, values_weighted):
         log_max = tf.reduce_max(values_weighted, 1, keep_dims=True)
         log_rebased = tf.subtract(values_weighted, log_max)
         return tf.reduce_sum(tf.exp(log_rebased), 1, keep_dims=True)
 
+    @utils.lru_cache
     def _compute_log_gradient_log(self, gradients, weight_value, ivs_value,
                                   *value_values, with_ivs=True):
         weight_value, ivs_value, values = self._compute_value_common(
