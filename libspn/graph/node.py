# ------------------------------------------------------------------------
# Copyright (C) 2016-2017 Andrzej Pronobis - All Rights Reserved
#
# This file is part of LibSPN. Unauthorized use or copying of this file,
# via any medium is strictly prohibited. Proprietary and confidential.
# ------------------------------------------------------------------------
import abc
from abc import ABC, abstractmethod, abstractproperty
from collections import namedtuple, OrderedDict

import tensorflow as tf
import tensorflow.contrib.distributions as tfd
from libspn import utils, conf
from libspn.inference.type import InferenceType
from libspn.learning.type import GradientType
from libspn.exceptions import StructureError
from libspn.graph.algorithms import compute_graph_up, traverse_graph


class GraphData():
    """Data structure holding information common for all SPN nodes
    in the same TensorFlow graph.

    Right now, we do not keep here anything, but we were, and we might in
    the future, therefore we keep this class for now.
    """

    def __init__(self, tf_graph):
        self._tf_graph = tf_graph

    @property
    def tf_graph(self):
        return self._tf_graph

    @staticmethod
    def get(tf_graph=None):
        """Get GraphData for the TF graph or install a new GraphData if the
        TF graph does not have one yet.

        Args:
            graph: The TF graph to use, if ``None``, use current.

        Return:
            GraphData: Graph data attached to the TF graph.
        """
        if tf_graph is None:
            tf_graph = tf.get_default_graph()
        if not hasattr(tf_graph, 'spn_data'):
            tf_graph.spn_data = GraphData(tf_graph)
        return tf_graph.spn_data


class Input():

    """Holds information about a single input of an operation node. The input
    can be either disconnected (in which case it casts to ``False``) or
    connected to selected elements of an output of a specific node. The
    elements to which the input is connected (and their order) are indicated
    using ``indices``. If indices is set to ``None`` all output elements are
    used in the order in which they are produced.

    Attributes:
        node (Node): The node attached to the input. If set to ``None``, this
                     input is disconnected and has nothing attached.
        indices (int or list of int): A list of indices of elements in the
            tensor produced by the input node that will be attached to the
            input. The indices do not have to be sorted and their order will
            specify the order in which the elements are attached to the input.
            If ``indices`` is ``None``, all elements are attached to the input
            in the order in which they appear in the tensor produced by the
            input node.
    """

    def __init__(self, node=None, indices=None):
        # Disconnected input?
        if node is None:
            self.node = None
            self.indices = None
            return

        # Verify node
        if not isinstance(node, Node):
            raise TypeError("Input node %s is not a Node" % (node,))
        self.node = node

        # Wrap indices in a list
        if isinstance(indices, int):
            indices = [indices]

        # Verify indices
        if isinstance(indices, list):
            # List empty?
            if not indices:
                raise ValueError("Indices for node %s are an empty list"
                                 % (node,))
            # Verify index values
            if any(not isinstance(j, int) or j < 0 for j in indices):
                raise ValueError("Indices %s for node %s are not non-negative"
                                 " integers" % (indices, node))
            # Check for duplicates - duplicated indices cannot be handled
            # properly during the downward pass since integrating multiple
            # parents happens only on the level of inputs, not indices.
            if len(set(indices)) != len(indices):
                raise ValueError("Indices %s for node %s contain duplicates"
                                 % (indices, node))
        elif indices is not None:
            raise TypeError("Invalid indices %s for node %s" % (indices, node))
        self.indices = indices

    @classmethod
    def as_input(cls, value):
        """Convert ``value`` to a valid :class:`Input` if it is not
        :class:`Input` already.

        Args:
            value: An :class:`Input`, a :class:`Node`, or a tuple
                   ``(node, indices)``, where indices can be a single index,
                   a list of integer indices or ``None``.
        """
        # None
        if value is None:
            return cls(None)
        # Input
        if isinstance(value, cls):
            return value
        # Node
        elif isinstance(value, Node):
            return cls(value, None)
        # Tuple
        elif isinstance(value, tuple) and len(value) == 2:
            return cls(value[0], value[1])
        else:
            raise TypeError("Cannot convert %s to an input" % (value,))

    @property
    def is_op(self):
        """Returns ``True`` if the input is connected to an operation node."""
        return isinstance(self.node, OpNode)

    @property
    def is_param(self):
        """Returns ``True`` if the input is connected to a parameter node."""
        return isinstance(self.node, ParamNode)

    @property
    def is_var(self):
        """Returns ``True`` if the input is connected to a variable node."""
        return isinstance(self.node, VarNode)

    @property
    def is_distribution(self):
        return isinstance(self.node, DistributionNode)

    def get_size(self, input_tensor):
        """Get the size of the input.

        Args:
            input_tensor (Tensor): The tensor produced by the node connected
                                   to the input.

        Return:
           int: Size of the input.
        """
        # Get input node output size from tensor
        input_tensor_shape = input_tensor.get_shape()
        if input_tensor_shape.ndims == 1:
            out_size = int(input_tensor_shape[0])
        else:
            out_size = int(input_tensor_shape[1])
        # Calculate input size
        return out_size if self.indices is None else len(self.indices)

    def __bool__(self):
        """Returns True if a node is connected to this input."""
        return self.node is not None

    def __repr__(self):
        return "Input(%s, %s)" % (self.node, self.indices)

    def __eq__(self, other):
        if not isinstance(other, Input):
            raise ValueError("Cannot compare Input and %s" %
                             type(other))
        return self.node is other.node and self.indices == other.indices

    def __ne__(self, other):
        if not isinstance(other, Input):
            raise ValueError("Cannot compare Input and %s" %
                             type(other))
        return self.node is not other.node or self.indices != other.indices


class Node(ABC):
    """An abstract class defining the interface of a node of the SPN graph.

    Args:
        name (str): Name of the node.

    Attributes:
        inference_type(InferenceType): Flag indicating the preferred inference
                                       type for this node that will be used
                                       during value calculation and learning.
                                       Can be changed at any time and will be
                                       used during the next inference/learning
                                       op generation.
        gradient_type(GradientType): Flag indicating the preferred gradient
                                     type for this node that will be used
                                     during gradient computation. Can be
                                     changed at any time and will be used
                                     during the next learning op generation.
    """

    def __init__(self, inference_type, name, gradient_type=GradientType.SOFT):
        self._graph_data = GraphData.get()
        if name is None:
            name = "Node"
        self._name = self.tf_graph.unique_name(name)
        self.inference_type = inference_type
        self.gradient_type = gradient_type
        with tf.name_scope(self._name + "/"):
            self._create()

    @abstractmethod
    def serialize(self):
        """Convert the data in this node into a dictionary for serialization.

        Returns:
            dict: Dictionary with all the data to be serialized.
        """
        return {'name': self._name,
                'inference_type': self.inference_type.name,
                'gradient_type': self.gradient_type.name}

    @abstractmethod
    def deserialize(self, data):
        """Initialize this node with the ``data`` dict during deserialization.

        Args:
            data (dict): Dictionary with all the data to be deserialized.
        """
        Node.__init__(self, name=data['name'],
                      inference_type=InferenceType[data['inference_type']],
                      gradient_type=GradientType[data['gradient_type']])

    @property
    def name(self):
        """str: Name of the node."""
        return self._name

    @property
    def tf_graph(self):
        """TensorFlow graph with which this SPN graph node is associated."""
        return self._graph_data.tf_graph

    @property
    def is_op(self):
        """Returns ``True`` if the node is an operation node."""
        # Not the best oop, but avoids the need for importing .node to check
        return isinstance(self, OpNode)

    @property
    def is_param(self):
        """Returns ``True`` if the node is a parameter node."""
        # Not the best oop, but avoids the need for importing .node to check
        return isinstance(self, ParamNode)

    @property
    def is_var(self):
        """Returns ``True`` if the node is a variable node."""
        # Not the best oop, but avoids the need for importing .node to check
        return isinstance(self, VarNode)

    def get_tf_graph_size(self):
        """Get the size of the TensorFlow graph with which this SPN graph node is associated."""
        return len(self.tf_graph.get_operations())

    def get_nodes(self, skip_params=False):
        """Get a list of nodes in the (sub-)graph rooted in this node.

        Args:
            skip_params (bool): If ``True``, param nodes will not be included.

        Returns:
            list of Node: List of nodes.
        """
        nodes = []
        traverse_graph(self, fun=lambda node: nodes.append(node),
                       skip_params=skip_params)
        return nodes

    def get_num_nodes(self, skip_params=False):
        """Get the number of nodes in the SPN graph for which this node is root.

        Args:
            skip_params (bool): If ``True`` don't count param nodes.

        Returns:
            int: Number of nodes.
        """
        class Counter:
            """"Mutable int."""

            def __init__(self):
                self.val = 0

            def inc(self):
                self.val += 1

        c = Counter()
        traverse_graph(self, fun=lambda node: c.inc(),
                       skip_params=skip_params)
        return c.val

    def get_out_size(self):
        """Get the size of the output of this node.  The size might depend on
        the inputs of this node and might change if new inputs are added.

        Returns:
            int: The size of the output.
        """
        return compute_graph_up(self,
                                (lambda node, *args:
                                 node._compute_out_size(*args)),
                                (lambda node: node._const_out_size))

    def get_scope(self):
        """Get the scope of each output value of this node.

        Returns:
            list of Scope: A list of length ``out_size`` containing scopes of
                           each output of this node.
        """
        return compute_graph_up(self, (lambda node, *args:
                                       node._compute_scope(*args)))

    def is_valid(self):
        """Check if the SPN rooted in this node is complete and decomposable.
        If a node has multiple outputs, it is considered valid if all outputs
        of that node come from a valid SPN.

        Returns:
            bool: ``True`` if this SPN is complete and decomposable.
        """
        return (compute_graph_up(self, (lambda node, *args:
                                        node._compute_valid(*args)))
                is not None)

    def get_value(self, inference_type=None):
        """Assemble TF operations computing the value of the SPN rooted in
        this node.

        Args:
            inference_type (InferenceType): Determines the type of inference
                that should be used. If set to ``None``, the inference type is
                specified by the ``inference_type`` flag of the node. If set to
                ``MARGINAL``, marginal inference will be used for all nodes. If
                set to ``MPE``, MPE inference will be used for all nodes.

        Returns:
            Tensor: A tensor of shape ``[None, out_size]``, where the first
            dimension corresponds to the batch size.
        """
        from libspn.inference.value import Value
        return Value(inference_type).get_value(self)

    def get_log_value(self, inference_type=None, with_ivs=True):
        """Assemble TF operations computing the log value of the SPN rooted in
        this node.

        Args:
            inference_type (InferenceType): Determines the type of inference
                that should be used. If set to ``None``, the inference type is
                specified by the ``inference_type`` flag of the node. If set to
                ``MARGINAL``, marginal inference will be used for all nodes. If
                set to ``MPE``, MPE inference will be used for all nodes.

        Returns:
            Tensor: A tensor of shape ``[None, out_size]``, where the first
            dimension corresponds to the batch size.
        """
        from libspn.inference.value import LogValue
        return LogValue(inference_type).get_value(self, with_ivs=with_ivs)

    def set_inference_types(self, inference_type):
        """Set inference type for each node in the SPN rooted in this node.

        Args:
           inference_type (InferenceType): Inference type to set for the nodes.
        """
        def fun(node):
            node.inference_type = inference_type

        traverse_graph(self, fun=fun, skip_params=False)

    def set_gradient_types(self, gradient_type):
        """Set gradient type for each node in the SPN rooted in this node.

        Args:
           gradient_type (GradientType): Gradient type to set for the nodes.
        """
        def fun(node):
            node.gradient_type = gradient_type

        traverse_graph(self, fun=fun, skip_params=False)

    def _create(self):
        """Create any TF placeholder or variable that need to be instantiated
        during the creation of the node and shared between all operations.

        To be re-implemented in a subclass.
        """

    @abstractproperty
    def _const_out_size(self):
        """bool: If True, the number of outputs of this node does not depend
        on the inputs of the node and is fixed.

        To be re-implemented in sub-classes.
        """

    @abstractmethod
    def _compute_out_size(self, *input_out_sizes):
        """Compute the size of the output of this node.

        To be re-implemented in sub-classes.

        Args:
            *input_out_sizes (int): For each input, the size of the output of
                                    the input node.

        Returns:
            int: Size of the output of this node.
        """

    @abstractmethod
    def _compute_scope(self, *input_scopes):
        """Compute the scope of each output value of this node.

        To be re-implemented in sub-classes.

        Args:
            *input_scopes (list of Scope): For each input, scopes of all output
                                           values of the input node.

        Returns:
            list of Scope: A list of length ``out_size`` containing scopes of
            all output values of this node.
        """

    @abstractmethod
    def _compute_valid(self, *input_scopes):
        """Check for validity of the SPN rooted in this node. If the node has
        multiple outputs, it is considered valid if all outputs of that node
        come from a valid SPN.

        If valid, return the scope of each output value of this node, otherwise,
        return ``None`` to indicate that the node/SPN is not valid.

        To be re-implemented in sub-classes.

        Args:
            *input_scopes (list of Scope): For each input, scopes of all output
                 values of the input node or ``None`` if the SPN was found to be
                 invalid already.

        Returns:
            list of Scope: A list of length ``out_size`` containing scopes of
            all output of this node if the SPN rooted in this node is valid,
            otherwise ``None``.
        """

    @abstractmethod
    def _compute_value(self, *input_tensors):
        """Assemble TF operations computing the marginal value of this node.

        To be re-implemented in sub-classes.

        Args:
            *input_tensors (Tensor): For each input, a tensor produced by
                                     the input node.

        Returns:
            Tensor: A tensor of shape ``[None, out_size]``, where the first
            dimension corresponds to the batch size.
        """

    @abstractmethod
    def _compute_log_value(self, *input_tensors, with_ivs=True):
        """Assemble TF operations computing the marginal log value of this node.

        To be re-implemented in sub-classes.

        Args:
            *input_tensors (Tensor): For each input, a tensor produced by
                                     the input node.

        Returns:
            Tensor: A tensor of shape ``[None, out_size]``, where the first
            dimension corresponds to the batch size.
        """

    @abstractmethod
    def _compute_mpe_value(self, *input_tensors):
        """Assemble TF operations computing the MPE value of this node.

        To be re-implemented in sub-classes.

        Args:
            *input_tensors (Tensor): For each input, a tensor produced by
                                     the input node.

        Returns:
            Tensor: A tensor of shape ``[None, out_size]``, where the first
            dimension corresponds to the batch size.
        """

    @abstractmethod
    def _compute_log_mpe_value(self, *input_tensors, with_ivs=True):
        """Assemble TF operations computing the log MPE value of this node.

        To be re-implemented in sub-classes.

        Args:
            *input_tensors (Tensor): For each input, a tensor produced by
                                     the input node.

        Returns:
            Tensor: A tensor of shape ``[None, out_size]``, where the first
            dimension corresponds to the batch size.
        """

    def __repr__(self):
        return self._name

    def __ge__(self, other):
        """Enables sorting nodes."""
        return id(self) >= id(other)

    def __gt__(self, other):
        """Enables sorting nodes."""
        return id(self) > id(other)

    def __le__(self, other):
        """Enables sorting nodes."""
        return id(self) <= id(other)

    def __lt__(self, other):
        """Enables sorting nodes."""
        return id(self) < id(other)


class OpNode(Node):
    """An abstract class defining an operation node of the SPN graph.

    Args:
        name (str): Name of the node.

    Attributes:
        inference_type(InferenceType): Flag indicating the preferred inference
                                       type for this node that will be used
                                       during value calculation and learning.
                                       Can be changed at any time and will be
                                       used during the next inference/learning
                                       op generation.
        gradient_type(GradientType): Flag indicating the preferred gradient
                                     type for this node that will be used
                                     during gradient computation. Can be
                                     changed at any time and will be used
                                     during the next learning op generation.
    """

<<<<<<< HEAD
    def __init__(self, inference_type=InferenceType.MARGINAL,
                 name=None,
                 gradient_type=GradientType.SOFT):
        super().__init__(inference_type, name, gradient_type)
=======
    def __init__(self, inference_type=InferenceType.MARGINAL, dropout_keep_prob=None,
                 name=None):
        self._dropout_keep_prob = dropout_keep_prob
        super().__init__(inference_type, name)
>>>>>>> aa248add

    @abstractmethod
    def deserialize_inputs(self, data, nodes_by_name):
        """Attach inputs to this node during deserialization.

        Args:
            data (dict): Dictionary with all the data to be deserialized.
            nodes_by_name (dict): Dictionary of nodes indexed by their original
                                  name.
        """

    @abstractproperty
    def inputs(self):
        """list of Input: Inputs of this node."""
        return tuple()

    def get_input_sizes(self, *input_tensors):
        """Get the sizes of inputs of this node (as selected by indices).
        If the input is disconnected, ``None`` is returned for that input.

        Args:
            *input_tensors (Tensor): Optional tensors with values produced by
                the nodes connected to the inputs. If not given, the input sizes
                will be computed by traversing the graph. If given, the input
                sizes will be computed based on the sizes of ``input_tensors``.
                If ``None`` is given for an input, ``None`` is returned for that
                input.

        Returns:
            list of int: For each input, the size of the input.
        """
        def val_fun(node, *args):
            if node is self:
                return self._gather_input_sizes(*args)
            else:
                return node._compute_out_size(*args)

        def const_fun(node):
            if node is self:
                # Make sure to go through the children of this node
                return False
            else:
                return node._const_out_size

        if input_tensors:
            if len(self.inputs) != len(input_tensors):
                raise ValueError("Number of 'input_tensors' must be the same"
                                 " as the number of inputs.")
            return tuple(None if not inpt or tensor is None
                         else inpt.get_size(tensor)
                         for inpt, tensor
                         in zip(self.inputs, input_tensors))
        else:
            return compute_graph_up(self, val_fun=val_fun, const_fun=const_fun)

    def _parse_inputs(self, *input_likes):
        """Convert the given input_like values to Inputs and verify that the
        inputs are compatible with this node.

        Args:
            *input_likes (input_like): Input descriptions. See
                :meth:`~libspn.Input.as_input` for possible values.

        Returns:
            tuple of Input: Tuple of :class:``~libspn.Input``, one for each
            argument.
        """
        def convert(input_like):
            inpt = Input.as_input(input_like)
            if inpt and inpt.node.tf_graph is not self.tf_graph:
                raise StructureError("%s is in a different TF graph than %s"
                                     % (inpt.node, self))
            return inpt

        return tuple(convert(i) for i in input_likes)

    def _gather_input_sizes(self, *input_out_sizes):
        """For each input, count the input values selected by the input indices.
        If the input is disconnected or ``None`` is given as input_out_size,
        ``None`` is returned for that input.

        Args:
            *input_out_sizes (int): For each input, the size of the output of
                                    the input node.

        Returns:
            list of int: For each input, the size of the input.
        """
        return tuple(None if not inpt or s is None
                     else s if inpt.indices is None
                     else len(inpt.indices)
                     for inpt, s in zip(self.inputs, input_out_sizes))

    def _gather_input_scopes(self, *input_scopes):
        """For each input, gather the scopes of input node output values
        selected by the input indices. If the input is disconnected or ``None``
        is given as input scopes for the input, ``None`` is returned for that
        input.

        Args:
            *input_scopes (list of Scope): For each input, scopes of all output
                                           values of the input node.

        Returns:
            tuple of list of Scopes: For each input, scopes of the output
            values of the input node which are selected by indices (and in the
            order indicated by indices) or ``None``.
        """
        return tuple(None if not inpt or s is None
                     else s if inpt.indices is None
                     else [s[index] for index in inpt.indices]
                     for (inpt, s) in zip(self.inputs, input_scopes))

    def _gather_input_tensors(self, *input_tensors):
        """For each input, gather the elements of the tensor output by the
        input node. The elements indicated by the input indices are gathered
        in the order given by the input indices into a single tensor. If input
        indices are ``None``, it adds no operations for the input tensor and
        forwards it as is. If the input is disconnected or ``None`` is given as
        the input tensor, ``None`` is returned for that input.

        Args:
            *inputs_tensors (Tensor): For each input, a tensor produced by the
                                      input node.

        Returns:
            list of Tensor: For each input, a tensor of shape ``[None, num_elems]``,
            where the first dimension corresponds to the batch size, and
            ``num_elems`` is the number of elements of the input tensor selected
            by the input indices.
        """
        with tf.name_scope("gather_input_tensors", values=input_tensors):
            return tuple(None if not i or it is None
                         else it if i.indices is None
                         else utils.gather_cols(it, i.indices)
                         for i, it in
                         zip(self.inputs, input_tensors))

    def _scatter_to_input_tensors(self, *tuples):
        """For each input, scatter the given tensor to elements indicated by
        input indices. This reverses what ``gather_input_tensors`` is doing.
        If input indices are ``None``, it adds no operations and forwards the
        tensor as is. If the input is disconnected or ``None`` is given in
        ``*tuples``, ``None`` is returned for that input.

        Args:
            *tuples (tuple): For each input, a tuple ``(tensor, input_tensor)``,
                where ``tensor`` is the tensor to be scattered, and
                ``input_tensor`` is the tensor produced by the input node. The
                second tensor is used only to retrieve the appropriate dimensions.

        Returns:
            list of Tensor: A list of tensors containing scattered values.
        """
        with tf.name_scope("scatter_to_input_tensors", values=[t[0] for t in tuples]):
            return tuple(None if not i or t is None
                         else t[0] if i.indices is None
                         else utils.scatter_cols(
                             t[0], i.indices,
                             int(t[1].get_shape()
                                 [0 if t[1].get_shape().ndims == 1 else 1]))
                         for i, t in zip(self.inputs, tuples))

    @abstractmethod
    def _compute_mpe_path(self, counts, *input_values):
        """Assemble TF operations computing the MPE branch counts for each input
        of the node.

        To be re-implemented in sub-classes.

        Args:
            counts (Tensor): Branch counts for each output value of this node.
            *input_values (Tensor): For each input, a tensor containing the value
                                    or log value produced by the input node. Can
                                    be ``None`` if the input is not connected.

        Returns:
            list of Tensor: For each input, branch counts to pass to the node
            connected to the input. Each tensor is of shape ``[None, out_size]``,
            where the first dimension corresponds to the batch size and the
            second dimension is the size of the output of the input node.
        """

    @abstractmethod
    def _compute_log_mpe_path(self, counts, *input_values):
        """Assemble TF operations computing the MPE branch counts for each input
        of the node assuming that value is computed in log space.

        To be re-implemented in sub-classes.

        Args:
            counts (Tensor): Branch counts for each output value of this node.
            *input_values (Tensor): For each input, a tensor containing the value
                                    or log value produced by the input node. Can
                                    be ``None`` if the input is not connected.

        Returns:
            list of Tensor: For each input, branch counts to pass to the node
            connected to the input. Each tensor is of shape ``[None, out_size]``,
            where the first dimension corresponds to the batch size and the
            second dimension is the size of the output of the input node.
        """

    @utils.lru_cache
    def _create_dropout_mask(self, keep_prob, shape, log=True, name="DropoutMask"):
        """Creates a dropout mask with values drawn from a Bernoulli distribution with parameter
        ``keep_prob``.

        Args:
            keep_prob (Tensor): A float ``Tensor`` indicating the probability of keeping an element
                active.
            shape (Tensor): A 1D ``Tensor`` specifying the shape of the

        """
        with tf.name_scope(name):
            mask = tfd.Bernoulli(probs=keep_prob, dtype=conf.dtype, name="DropoutMaskBernoulli")\
                .sample(sample_shape=shape)
            return tf.log(mask) if log else mask

    @property
    def dropout_keep_prob(self):
        return self._dropout_keep_prob

    def set_dropout_keep_prob(self, p):
        self._dropout_keep_prob = p

    # @abstractmethod
    # def _compute_gradient(self, gradients, *input_values):
    #     """Assemble TF operations computing gradients for each input of the node.
    #
    #     To be re-implemented in sub-classes.
    #
    #     Args:
    #         counts (Tensor): Branch counts for each output value of this node.
    #         *input_values (Tensor): For each input, a tensor containing the value
    #                                 or log value produced by the input node. Can
    #                                 be ``None`` if the input is not connected.
    #
    #     Returns:
    #         list of Tensor: For each input, branch counts to pass to the node
    #         connected to the input. Each tensor is of shape ``[None, out_size]``,
    #         where the first dimension corresponds to the batch size and the
    #         second dimension is the size of the output of the input node.
    #     """


class VarNode(Node):
    """An abstract class defining a variable node of the SPN graph.

    Args:
        feed (Tensor): Tensor feeding this node or ``None``. If ``None``,
                       an internal placeholder will be used to feed this node.
        name (str): Name of the node.
    """

    def __init__(self, feed=None, name=None):
        super().__init__(InferenceType.MARGINAL, name)
        self.attach_feed(feed)

    @utils.docinherit(Node)
    @abstractmethod
    def deserialize(self, data):
        super().deserialize(data)
        self.attach_feed(None)

    def attach_feed(self, feed):
        """Set a tensor that feeds this node.

        Args:
           feed (Tensor): Tensor feeding this node or ``None``. If ``None``,
                          an internal placeholder will be used to feed this
                          node.
        """
        if feed is None:
            self._feed = self._placeholder
        else:
            self._feed = feed

    @property
    def feed(self):
        """Tensor: Tensor feeding this node."""
        return self._feed

    @utils.docinherit(Node)
    def _create(self):
        self._placeholder = self._create_placeholder()

    @abstractmethod
    def _create_placeholder(self):
        """Create a placeholder that will be used to feed this variable node
        when no other feed is available.

        To be re-implemented in a sub-class.

        Returns:
            Tensor: A TF placeholder.
        """

    def _const_out_size(self):
        """bool: If True, the number of outputs of this node does not depend
        on the inputs of the node and is fixed.

        Variable nodes always have a fixed number of outputs.
        """
        return True

    @abstractmethod
    def _compute_out_size(self):
        """Compute the size of the output of this node.

        To be re-implemented in sub-classes.

        Returns:
            int: Size of the output of this node.
        """

    @abstractmethod
    def _compute_scope(self):
        """Compute the scope of each output value of this node.

        To be re-implemented in sub-classes.

        Returns:
            list of Scope: A list of length ``out_size`` containing scopes of
            all output values of this node.
        """

    def _compute_valid(self):
        """Check for validity of the SPN rooted in this node. If the node has
        multiple outputs, it is considered valid if all outputs of that node
        come from a valid SPN.

        If valid, return the scope of each output value of this node, otherwise,
        return ``None`` to indicate that the node/SPN is not valid.

        Since a variable node is assumed to always be valid, this just returns
        the scope of the outputs of this node.

        Returns:
            list of Scope: A list of length ``out_size`` containing scopes of
            all output of this node.
        """
        return self._compute_scope()

    @abstractmethod
    def _compute_value(self):
        """Assemble TF operations computing the marginal value of this node.

        To be re-implemented in sub-classes.

        Returns:
            Tensor: A tensor of shape ``[None, out_size]``, where the first
            dimension corresponds to the batch size.
        """

    def _compute_log_value(self):
        """Assemble TF operations computing the marginal log value of this node.

        Returns:
            Tensor: A tensor of shape ``[None, out_size]``, where the first
            dimension corresponds to the batch size.
        """
        return tf.log(self._compute_value())

    def _compute_mpe_value(self):
        """Assemble TF operations computing the MPE value of this node.

        The MPE value is equal to marginal value for VarNodes.

        Returns:
            Tensor: A tensor of shape ``[None, out_size]``, where the first
            dimension corresponds to the batch size.
        """
        return self._compute_value()

    def _compute_log_mpe_value(self):
        """Assemble TF operations computing the log MPE value of this node.

        The MPE log value is equal to marginal log value for VarNodes.

        Returns:
            Tensor: A tensor of shape ``[None, out_size]``, where the first
            dimension corresponds to the batch size.
        """
        return self._compute_log_value()

    @abstractmethod
    def _compute_mpe_state(self, counts):
        """Assemble TF operations computing the MPE state of the variables
        represented by the node.

        To be re-implemented in sub-classes.

        Args:
            counts (Tensor): Branch counts for each output value of this node.

        Returns:
            Tensor: MPE state of every variable in the node.
        """

    def _as_graph_element(self):
        """Used by TF to convert this class to a tensor.

        A class implementing this method can be used as a key in TF feeds
        (feed_dict) when running the graph.

        Returns:
            Variable or Tensor: A TF placeholder or variable representing
            this node.
        """
        return self._feed


class ParamNode(Node):
    """An abstract class defining a node parameterizing another node in the SPN
    graph.

    Args:
        name (str): Name of the node.
    """

    def __init__(self, name=None):
        super().__init__(InferenceType.MARGINAL, name)

    @abstractmethod
    def deserialize(self, data):
        """Initialize this node with the ``data`` dict during deserialization.

        Return a TF operation that must be executed to complete deserialization.

        Args:
            data (dict): Dictionary with all the data to be deserialized.

        Returns:
            TF operation used to finalize deserialization.
        """
        super().deserialize(data)
        return None

    def _const_out_size(self):
        """bool: If True, the number of outputs of this node does not depend
        on the inputs of the node and is fixed.

        Parameter nodes always have a fixed number of outputs.
        """
        return True

    @abstractmethod
    def _compute_out_size(self):
        """Compute the size of the output of this node.

        To be re-implemented in sub-classes.

        Returns:
            int: Size of the output of this node.
        """

    def _compute_scope(self):
        """Compute the scope of each output value of this node.

        Returns ``None``, since param nodes do not include variables.
        """
        return None

    def _compute_valid(self):
        """Check for validity of the SPN rooted in this node. If the node has
        multiple outputs, it is considered valid if all outputs of that node
        come from a valid SPN.

        If valid, return the scope of each output value of this node, otherwise,
        return ``None`` to indicate that the node/SPN is not valid.

        Returns ``None``, since param nodes do not include variables and do not
        affect validity.
        """
        return None

    @abstractmethod
    def _compute_value(self):
        """Assemble TF operations computing the marginal value of this node.

        To be re-implemented in sub-classes.

        Returns:
            Tensor: A tensor of shape ``[None, out_size]``, where the first
            dimension corresponds to the batch size.
        """

    @abstractmethod
    def _compute_log_value(self):
        """Assemble TF operations computing the marginal log value of this node.

        Returns:
            Tensor: A tensor of shape ``[None, out_size]``, where the first
            dimension corresponds to the batch size.
        """

    def _compute_mpe_value(self):
        """Assemble TF operations computing the MPE value of this node.

        The MPE value is equal to marginal value for ParamNodes.

        Returns:
            Tensor: A tensor of shape ``[None, out_size]``, where the first
            dimension corresponds to the batch size.
        """
        return self._compute_value()

    def _compute_log_mpe_value(self):
        """Assemble TF operations computing the log MPE value of this node.

        The MPE log value is equal to marginal log value for ParamNodes.

        Returns:
            Tensor: A tensor of shape ``[None, out_size]``, where the first
            dimension corresponds to the batch size.
        """
        return self._compute_log_value()

    @abstractmethod
    def _compute_hard_em_update(self, counts):
        """Assemble TF operations computing the hard EM update of the parameters
        of the node.

        To be re-implemented in sub-classes.

        Args:
            counts (Tensor): Branch counts for each output value of this node.

        Returns:
            Update operation.
        """

    @abstractmethod
    def _compute_hard_gd_update(self, grads):
        """Assemble TF operations computing the hard GD update of the parameters
        of the node.

        To be re-implemented in sub-classes.

        Args:
            grads (Tensor): Gradients for each output value of this node.

        Returns:
            Update operation.
        """


class DistributionNode(VarNode, abc.ABC):

    def __init__(self, feed=None, num_vars=1, name="DistributionLeaf"):
        if not isinstance(num_vars, int) or num_vars < 1:
            raise ValueError("num_vars must be a positive integer")
        self._num_vars = num_vars
        super().__init__(feed, name)

    @property
    def evidence(self):
        return self._evidence_indicator

    def _create_placeholder(self):
        return tf.placeholder(conf.dtype, [None, self._num_vars])

    def _create_evidence_indicator(self):
        return tf.placeholder_with_default(
            tf.cast(tf.ones_like(self._placeholder), tf.bool), shape=[None, self._num_vars])

    def _create(self):
        super()._create()
        self._evidence_indicator = self._create_evidence_indicator()


class ParameterizedDistributionNode(DistributionNode, abc.ABC):

    Accumulate = namedtuple("Accumulate", ["name", "shape", "init"])

    def __init__(self, accumulates=None, feed=None, num_vars=1, trainable=True,
                 name="ParameterizedDistribution"):
        self._variables = OrderedDict()
        self._accumulates = accumulates
        self._trainable = trainable
        super().__init__(feed, num_vars, name)

    @property
    def initialize(self):
        return tf.group(*[var.initializer for var in self._variables])

    @property
    def variables(self):
        return self._variables

    @property
    def accumulates(self):
        return self._accumulates

    @abc.abstractmethod
    def _compute_hard_em_update(self, counts):
        """Compute hard EM update for all variables contained in this node. """

    def _create(self):
        super()._create()
        self._variables = OrderedDict()
        for name, shape, init in self._accumulates:
            init_val = utils.broadcast_value(init, shape, dtype=conf.dtype)
            self._variables[name] = tf.Variable(
                init_val, dtype=conf.dtype, collections=['spn_distribution_accumulates'])

    # @abc.abstractmethod
    # def assign(self, accum, ):
    #     """Assign new values to variables based on accum """
        # assignment_ops = []
        # if values and named_values:
        #     raise ValueError(
        #         "Cannot specify both keyword arguments for values and names for values.")
        # if values:
        #     if len(values) != len(self._variables):
        #         raise StructureError(
        #             "{}: number of assignment values does not match the number of parameters. Got "
        #             "{}, expected {}.".format(self.name, len(values), len(self._variables)))
        #     for var, val in zip(self._variables.values(), values):
        #         assignment_ops.append(tf.assign(var, val))
        # if named_values:
        #     if len(named_values) != len(self._variables):
        #         raise StructureError(
        #             "{}: number of assignment values does not match the number of parameters. Got "
        #             "{}, expected {}.".format(self.name, len(values), len(self._variables)))
        #     for name, val in named_values.items():
        #         assignment_ops.append(tf.assign(self._variables[name], val))
<|MERGE_RESOLUTION|>--- conflicted
+++ resolved
@@ -569,17 +569,10 @@
                                      during the next learning op generation.
     """
 
-<<<<<<< HEAD
-    def __init__(self, inference_type=InferenceType.MARGINAL,
-                 name=None,
-                 gradient_type=GradientType.SOFT):
+    def __init__(self, inference_type=InferenceType.MARGINAL, dropout_keep_prob=None,
+                 gradient_type=GradientType.SOFT, name=None):
+        self._dropout_keep_prob = dropout_keep_prob
         super().__init__(inference_type, name, gradient_type)
-=======
-    def __init__(self, inference_type=InferenceType.MARGINAL, dropout_keep_prob=None,
-                 name=None):
-        self._dropout_keep_prob = dropout_keep_prob
-        super().__init__(inference_type, name)
->>>>>>> aa248add
 
     @abstractmethod
     def deserialize_inputs(self, data, nodes_by_name):
