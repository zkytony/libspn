# ------------------------------------------------------------------------
# Copyright (C) 2016-2017 Andrzej Pronobis - All Rights Reserved
#
# This file is part of LibSPN. Unauthorized use or copying of this file,
# via any medium is strictly prohibited. Proprietary and confidential.
# ------------------------------------------------------------------------

import numpy as np
import tensorflow as tf
from collections import OrderedDict, defaultdict
from itertools import chain, combinations
from libspn.graph.scope import Scope
from libspn.graph.node import OpNode, Input
from libspn.inference.type import InferenceType
from libspn import utils
from libspn import conf
from libspn.exceptions import StructureError
from libspn.log import get_logger
from libspn.utils.serialization import register_serializable


@register_serializable
class ProductsLayer(OpNode):
    """A node representing all products in a layer in an SPN.

    Args:
        *values (input_like): Inputs providing input values to this node.
            See :meth:`~libspn.Input.as_input` for possible values.
        num_or_size_prods (int or list of int):
            Int: Number of product ops modelled by this node. In which case, all
            the products modelled will have a common size.
            List: Size of each product op modelled by this node. Number of
            products modelled would be the length of the list.
        name (str): Name of the node.
    """

    logger = get_logger()
    info = logger.info

    def __init__(self, *values, num_or_size_prods=1, name="ProductsLayer"):
        self._values = []
        super().__init__(inference_type=InferenceType.MARGINAL, name=name)
        self.set_values(*values)
        self.set_prod_sizes(num_or_size_prods)

    def set_prod_sizes(self, num_or_size_prods):
        # Total size of value input_size
        total_values_size = sum(
            len(v.indices) if v and v.indices else v.node.get_out_size() if v else 0
            for v in self._values)

        if isinstance(num_or_size_prods, int):  # Total number of prodcut ops to be modelled
            if not num_or_size_prods > 0:
                raise StructureError("In %s 'num_or_size_prods': %s need to be > 0"
                                     % self, num_or_size_prods)
            self._num_prods = num_or_size_prods
            self._prod_input_sizes = [total_values_size // self._num_prods] * self._num_prods
        elif isinstance(num_or_size_prods, list):  # Size of each modelled product op
            if not len(num_or_size_prods) > 0:
                raise StructureError("In %s 'num_or_size_prods': %s cannot be an empty list"
                                     % self, num_or_size_prods)
            self._prod_input_sizes = num_or_size_prods
            self._num_prods = len(num_or_size_prods)

        self._num_or_size_prods = num_or_size_prods

    def serialize(self):
        data = super().serialize()
        data['values'] = [(i.node.name, i.indices) for i in self._values]
        data['num_prods'] = self._num_prods
        data['prod_input_sizes'] = self._prod_input_sizes
        data['num_or_size_prods'] = self._num_or_size_prods
        return data

    def deserialize(self, data):
        super().deserialize(data)
        self.set_values()
        self._num_prods = data['num_prods']
        self._prod_input_sizes = data['prod_input_sizes']
        self._num_or_size_prods = data['num_or_size_prods']

    def deserialize_inputs(self, data, nodes_by_name):
        super().deserialize_inputs(data, nodes_by_name)
        self._values = tuple(Input(nodes_by_name[nn], i)
                             for nn, i in data['values'])

    @property
    @utils.docinherit(OpNode)
    def inputs(self):
        return self._values

    @property
    def num_prods(self):
        """int: Number of Product ops modelled by this node."""
        return self._num_prods

    def set_num_prods(self, num_prods=1):
        """Set the number of Product ops modelled by this node.

        Args:
            num_prods (int): Number of Product ops modelled by this node.
        """
        self._num_prods = num_prods

    @property
    def num_or_size_prods(self):
        """int: Number of Product ops modelled by this node."""
        return self._num_or_size_prods

    def set_num_or_size_prods(self, num_or_size_prods=1):
        """Set the number of Product ops modelled by this node.

        Args:
            num_prods (int): Number of Product ops modelled by this node.
        """
        self._num_or_size_prods = num_or_size_prods

    @property
    def values(self):
        """list of Input: List of value inputs."""
        return self._values

    def set_values(self, *values):
        """Set the inputs providing input values to this node. If no arguments
        are given, all existing value inputs get disconnected.

        Args:
            *values (input_like): Inputs providing input values to this node.
                See :meth:`~libspn.Input.as_input` for possible values.
        """
        self._values = self._parse_inputs(*values)

    def add_values(self, *values):
        """Add more inputs providing input values to this node.

        Args:
            *values (input_like): Inputs providing input values to this node.
                See :meth:`~libspn.Input.as_input` for possible values.
        """
        self._values = self._values + self._parse_inputs(*values)

    @property
    def _const_out_size(self):
        return True

    def _compute_out_size(self, *input_out_sizes):
        return self._num_prods

    def _compute_scope(self, *value_scopes):
        if not self._values:
            raise StructureError("%s is missing input values." % self)
        # Gather and flatten value scopes
        flat_value_scopes = list(chain.from_iterable(self._gather_input_scopes(
                                                *value_scopes)))
        # Divide gathered and flattened value scopes into sublists, one per
        # modeled product op.
        prod_input_sizes = np.cumsum(np.array(self._prod_input_sizes)).tolist()
        prod_input_sizes.insert(0, 0)
        value_scopes_lists = [flat_value_scopes[start:stop] for start, stop in
                              zip(prod_input_sizes[:-1], prod_input_sizes[1:])]
        return [Scope.merge_scopes(vsl) for vsl in value_scopes_lists]

    def _compute_valid(self, *value_scopes):
        if not self._values:
            raise StructureError("%s is missing input values." % self)
        value_scopes_ = self._gather_input_scopes(*value_scopes)
        # If already invalid, return None
        if any(s is None for s in value_scopes_):
            return None
        # Check product decomposability
        flat_value_scopes = list(chain.from_iterable(value_scopes_))
        # Divide gathered and flattened value scopes into sublists, one per
        # modeled product op.
        prod_input_sizes = np.cumsum(np.array(self._prod_input_sizes)).tolist()
        prod_input_sizes.insert(0, 0)
        value_scopes_lists = [flat_value_scopes[start:stop] for start, stop in
                              zip(prod_input_sizes[:-1], prod_input_sizes[1:])]
        for scopes in value_scopes_lists:
            for s1, s2 in combinations(scopes, 2):
                if s1 & s2:
                    ProductsLayer.info("%s is not decomposable with input value scopes %s",
                                       self, flat_value_scopes)
                    return None
        return self._compute_scope(*value_scopes)

    def _combine_values_and_indices(self, value_tensors):
        """
        Concatenates input tensors and returns the nested indices that are
        required for gathering all product inputs to a reducible set of columns.
        """
        # Chose list instead of dict to maintain order
        unique_tensors = []
        unique_offsets = []

        combined_indices = []
        flat_col_indices = []
        flat_tensor_offsets = []

        tensor_offset = 0
        for value_inp, value_tensor in zip(self._values, value_tensors):
            # Get indices. If not there, will be [0, 1, ... , len-1]
            indices = value_inp.indices if value_inp.indices else \
                np.arange(value_inp.node.get_out_size()).tolist()
            flat_col_indices.append(indices)
            if value_tensor not in unique_tensors:
                # Add the tensor and offsets ot unique
                unique_tensors.append(value_tensor)
                unique_offsets.append(tensor_offset)
                # Add offsets
                flat_tensor_offsets.append([tensor_offset for _ in indices])
                tensor_offset += value_tensor.shape[1].value
            else:
                # Find offset from list
                offset = unique_offsets[unique_tensors.index(value_tensor)]
                # After this, no need to update tensor_offset, since the current value_tensor will
                # wasn't added to unique
                flat_tensor_offsets.append([offset for _ in indices])

        # Flatten the tensor offsets and column indices
        flat_tensor_offsets = np.asarray(list(chain(*flat_tensor_offsets)))
        flat_col_indices = np.asarray(list(chain(*flat_col_indices)))

        # Offset in flattened arrays
        offset = 0
        for size in self._prod_input_sizes:
            # Now indices can be found by adding up column indices and tensor offsets
            indices = flat_col_indices[offset:offset + size] + \
                      flat_tensor_offsets[offset:offset + size]

            # Combined indices contains an array for each reducible set of columns
            combined_indices.append(indices)
            offset += size

        return combined_indices, utils.concat_maybe(unique_tensors, 1)

    @utils.lru_cache
    def _compute_value_common(self, *value_tensors, padding_value=0.0):
        """Common actions when computing value."""
        # Check inputs
        if not self._values:
            raise StructureError("%s is missing input values." % self)
        # Prepare values
        if self._num_prods > 1:
            indices, value_tensor = self._combine_values_and_indices(value_tensors)
            # Create a 3D tensor with dimensions [batch, num-prods, max-prod-input-sizes]
            # The last axis will have zeros or ones (for log or non-log) when the
            # prod-input-size < max-prod-input-sizes
            reducible_values = utils.gather_cols_3d(value_tensor, indices,
                                                    pad_elem=padding_value)
            return reducible_values
        else:
            # Gather input tensors
            value_tensors = self._gather_input_tensors(*value_tensors)
            return utils.concat_maybe(value_tensors, 1)

    @utils.lru_cache
    def _compute_value(self, *value_tensors):
        values = self._compute_value_common(*value_tensors, padding_value=1.0)
        return tf.reduce_prod(values, axis=-1, keepdims=
            (False if self._num_prods > 1 else True))

    @utils.lru_cache
    def _compute_log_value(self, *value_tensors):
        values = self._compute_value_common(*value_tensors, padding_value=0.0)

        # Wrap the log value with its custom gradient
        @tf.custom_gradient
        def log_value(*unique_tensors):
            # Defines gradient for the log value
            def gradient(gradients):
                scattered_grads = self._compute_mpe_path(gradients, *value_tensors)
                return [sg for sg in scattered_grads if sg is not None]
            return tf.reduce_sum(values, axis=-1, keepdims=(False if self._num_prods > 1
                                                             else True)), gradient

        unique_tensors = self._get_differentiable_inputs(*value_tensors)
        if conf.custom_gradient:
            return log_value(*unique_tensors)
        else:
            return tf.reduce_sum(
                values, axis=-1, keep_dims=(False if self._num_prods > 1 else True))

    @utils.lru_cache
    def _get_differentiable_inputs(self, *value_tensors):
        unique_tensors = list(OrderedDict.fromkeys(value_tensors))
        return unique_tensors

    @utils.lru_cache
    def _compute_mpe_value(self, *value_tensors):
        return self._compute_value(*value_tensors)

    @utils.lru_cache
    def _compute_log_mpe_value(self, *value_tensors):
        return self._compute_log_value(*value_tensors)

    def _collect_count_indices_per_input(self):
        """
        For every unique (input, index) pair in the node's values list, collects
        and returns all column-indices of the counts tensor, for which the unique
        pair is a child of.
        """
        # Create a list of each input, paired with all the indices assosiated
        # with it
        # Eg: self._values = [(A, [0, 2, 3]),
        #                     (B, 1),
        #                     (A, None),
        #                     (B, [1, 2])]
        # expanded_inputs_list = [(A, 0), (A, 2), (A, 3),
        #                         (B, 1),
        #                         (A, 0), (A, 1), (A, 2), (A, 3),
        #                         (B, 1), (B, 2)]
        expanded_inputs_list = []
        for inp in self._values:
            if inp.indices is None:
                for i in range(inp.node.get_out_size()):
                    expanded_inputs_list.append((inp.node, i))
            elif isinstance(inp.indices, list):
                for i in inp.indices:
                    expanded_inputs_list.append((inp.node, i))
            elif isinstance(inp.indices, int):
                expanded_inputs_list.append((inp.node, inp.indices))

        # Create a list grouping together all inputs to each product modelled
        # Eg: self._prod_input_sizes = [2, 3, 2, 1, 2]
        #     prod_inputs_lists = [[(A, 0), (A, 2)],        # Prod-0
        #                          [(A, 3), (B, 1),(A, 0)], # Prod-1
        #                          [(A, 1), (A, 2)],        # Prod-2
        #                          [(A, 3)],                # Prod-3
        #                          [(B, 1), (B, 2)]]        # Prod-4
        prod_input_sizes = np.cumsum(np.array(self._prod_input_sizes)).tolist()
        prod_input_sizes.insert(0, 0)
        prod_inputs_lists = [expanded_inputs_list[start:stop] for start, stop in
                             zip(prod_input_sizes[:-1], prod_input_sizes[1:])]

        # Create a dictionary with each unique input and index pair as it's key,
        # and a list of product-indices as the corresponding value
        # Eg: unique_inps_inds_dict = {(A, 0): [0, 1], # Prod-0 and  Prod-1
        #                              (A, 1): [2],    # Prod-2
        #                              (A, 2): [0, 2], # Prod-0 and  Prod-2
        #                              (A, 3): [1],    # Prod-1
        #                              (B, 1): [1, 4], # Prod-1 and  Prod-4
        #                              (B, 2): [4]}    # Prod-4
        unique_inps_inds = defaultdict(list)
        for idx, inps in enumerate(prod_inputs_lists):
            for inp in inps:
                unique_inps_inds[inp] += [idx]

        # Sort dictionary based on key - Sorting ensures avoiding scatter op when
        # the original inputs is passed without indices
        unique_inps_inds = OrderedDict(sorted(unique_inps_inds.items()))

        # Collect all product indices as a nested list of indices to gather from
        # counts tensor
        # Eg: gather_counts_indices = [[0, 1],
        #                              [2],
        #                              [0, 2],
        #                              [1],
        #                              [1, 4],
        #                              [4]]
        gather_counts_indices = [v for v in unique_inps_inds.values()]

        # Create an ordered dictionary of unique inputs to this node as key,
        # and a list of unique indices per input as the corresponding value
        # Eg: unique_inps = {A: [0, 1, 2, 3]
        #                    B: [1, 2]}
        unique_inps = OrderedDict()
        for inp, ind in unique_inps_inds.keys():
            unique_inps[inp] = []
        for inp, ind in unique_inps_inds.keys():
            unique_inps[inp] += [ind]

        return gather_counts_indices, unique_inps

    @utils.lru_cache
    def _compute_mpe_path(self, counts, *value_values, add_random=False,
<<<<<<< HEAD
                          use_unweighted=False, with_ivs=False, sample=False, sample_prob=None):
=======
                          use_unweighted=False, sample=False, sample_prob=None):
>>>>>>> bb4cc317
        # Check inputs
        if not self._values:
            raise StructureError("%s is missing input values." % self)

        # For each unique (input, index) pair in the values list, collect counts
        # index of all counts for which the pair is a child of
        gather_counts_indices, unique_inputs = self._collect_count_indices_per_input()

        if self._num_prods > 1:
            # Gather columns from the counts tensor, per unique (input, index) pair
            reducible_values = utils.gather_cols_3d(counts, gather_counts_indices)

            # Sum gathered counts together per unique (input, index) pair
            summed_counts = tf.reduce_sum(reducible_values, axis=-1)
        else:
            # Calculate total inputs size
            inputs_size = sum([v_input.get_size(v_value) for v_input, v_value in
                               zip(self._values, value_values)])

            # Tile counts only if input is larger than 1
            summed_counts = (tf.tile(counts, [1, inputs_size]) if inputs_size > 1
                             else counts)

        # For each unique input in the values list, calculate the number of
        # unique indices
        unique_inp_sizes = [len(v) for v in unique_inputs.values()]

        # Split the summed-counts tensor per unique input, based on input-sizes
        unique_input_counts = tf.split(summed_counts, unique_inp_sizes, axis=-1) \
            if len(unique_inp_sizes) > 1 else [summed_counts]

        # Scatter each unique-counts tensor to the respective input, only once
        # per unique input in the values list
        scattered_counts = [None] * len(self._values)
        for (node, inds), cnts in zip(unique_inputs.items(), unique_input_counts):
            for i, (inp, val) in enumerate(zip(self._values, value_values)):
                if inp.node == node:
                    scattered_counts[i] = utils.scatter_cols(
                        cnts, inds, int(val.get_shape()[0 if val.get_shape().ndims
                                                        == 1 else 1]))
                    break

        return scattered_counts

    def _compute_log_mpe_path(self, counts, *value_values, add_random=False,
<<<<<<< HEAD
                              use_unweighted=False, with_ivs=False, sample=False, sample_prob=None):
=======
                              use_unweighted=False, sample=False, sample_prob=None):
>>>>>>> bb4cc317
        return self._compute_mpe_path(counts, *value_values)

    def _compute_log_gradient(self, gradients, *value_values):
        return self._compute_mpe_path(gradients, *value_values)<|MERGE_RESOLUTION|>--- conflicted
+++ resolved
@@ -373,11 +373,7 @@
 
     @utils.lru_cache
     def _compute_mpe_path(self, counts, *value_values, add_random=False,
-<<<<<<< HEAD
-                          use_unweighted=False, with_ivs=False, sample=False, sample_prob=None):
-=======
                           use_unweighted=False, sample=False, sample_prob=None):
->>>>>>> bb4cc317
         # Check inputs
         if not self._values:
             raise StructureError("%s is missing input values." % self)
@@ -423,11 +419,7 @@
         return scattered_counts
 
     def _compute_log_mpe_path(self, counts, *value_values, add_random=False,
-<<<<<<< HEAD
-                              use_unweighted=False, with_ivs=False, sample=False, sample_prob=None):
-=======
                               use_unweighted=False, sample=False, sample_prob=None):
->>>>>>> bb4cc317
         return self._compute_mpe_path(counts, *value_values)
 
     def _compute_log_gradient(self, gradients, *value_values):
