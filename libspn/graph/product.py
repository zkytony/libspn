# ------------------------------------------------------------------------
# Copyright (C) 2016-2017 Andrzej Pronobis - All Rights Reserved
#
# This file is part of LibSPN. Unauthorized use or copying of this file,
# via any medium is strictly prohibited. Proprietary and confidential.
# ------------------------------------------------------------------------

from itertools import chain, combinations
import tensorflow as tf
from libspn.graph.scope import Scope
from libspn.graph.node import OpNode, Input
from libspn.inference.type import InferenceType
from libspn import utils
from libspn import conf
from libspn.exceptions import StructureError
from libspn.log import get_logger
from libspn.utils.serialization import register_serializable


@register_serializable
class Product(OpNode):
    """A node representing a single product in an SPN.

    Args:
        *values (input_like): Inputs providing input values to this node.
            See :meth:`~libspn.Input.as_input` for possible values.
        name (str): Name of the node.
    """

    __logger = get_logger()
    __info = __logger.info

    def __init__(self, *values, name="Product"):
        self._values = []
        super().__init__(inference_type=InferenceType.MARGINAL, name=name)
        self.set_values(*values)

    def serialize(self):
        data = super().serialize()
        data['values'] = [(i.node.name, i.indices) for i in self._values]
        return data

    def deserialize(self, data):
        super().deserialize(data)
        self.set_values()

    def deserialize_inputs(self, data, nodes_by_name):
        super().deserialize_inputs(data, nodes_by_name)
        self._values = tuple(Input(nodes_by_name[nn], i)
                             for nn, i in data['values'])

    @property
    @utils.docinherit(OpNode)
    def inputs(self):
        return self._values

    @property
    def values(self):
        """list of Input: List of value inputs."""
        return self._values

    def set_values(self, *values):
        """Set the inputs providing input values to this node. If no arguments
        are given, all existing value inputs get disconnected.

        Args:
            *values (input_like): Inputs providing input values to this node.
                See :meth:`~libspn.Input.as_input` for possible values.
        """
        self._values = self._parse_inputs(*values)

    def add_values(self, *values):
        """Add more inputs providing input values to this node.

        Args:
            *values (input_like): Inputs providing input values to this node.
                See :meth:`~libspn.Input.as_input` for possible values.
        """
        self._values = self._values + self._parse_inputs(*values)

    @property
    def _const_out_size(self):
        return True

    def _compute_out_size(self, *input_out_sizes):
        return 1

    def _compute_scope(self, *value_scopes):
        if not self._values:
            raise StructureError("%s is missing input values." % self)
        value_scopes = self._gather_input_scopes(*value_scopes)
        return [Scope.merge_scopes(chain.from_iterable(value_scopes))]

    def _compute_valid(self, *value_scopes):
        if not self._values:
            raise StructureError("%s is missing input values." % self)
        value_scopes_ = self._gather_input_scopes(*value_scopes)
        # If already invalid, return None
        if any(s is None for s in value_scopes_):
            return None
        # Check product decomposability
        flat_value_scopes = list(chain.from_iterable(value_scopes_))
        for s1, s2 in combinations(flat_value_scopes, 2):
            if s1 & s2:
                self.__info("%s is not decomposable with input value scopes %s",
                            self, flat_value_scopes)
                return None
        return self._compute_scope(*value_scopes)

    @utils.lru_cache
    def _compute_value_common(self, *value_tensors):
        """Common actions when computing value."""
        # Check inputs
        if not self._values:
            raise StructureError("%s is missing input values." % self)
        # Prepare values
        value_tensors = self._gather_input_tensors(*value_tensors)
        if len(value_tensors) > 1:
            values = tf.concat(values=value_tensors, axis=1)
        else:
            values = value_tensors[0]
        return values

    @utils.lru_cache
    def _compute_value(self, *value_tensors):
        values = self._compute_value_common(*value_tensors)
        return tf.reduce_prod(values, 1, keepdims=True)

    @utils.lru_cache
    def _compute_log_value(self, *value_tensors):
        values = self._compute_value_common(*value_tensors)

        # Wrap the log value with its custom gradient
        @tf.custom_gradient
        def log_value(*value_tensors):
            # Defines gradient for the log value
            def gradient(gradients):
                scattered_grads = self._compute_mpe_path(gradients, *value_tensors)
                return [sg for sg in scattered_grads if sg is not None]

            return tf.reduce_sum(values, 1, keepdims=True), gradient

        if conf.custom_gradient:
            return log_value(*value_tensors)
        else:
            return tf.reduce_sum(values, 1, keepdims=True)

    def _compute_mpe_value(self, *value_tensors):
        return self._compute_value(*value_tensors)

    def _compute_log_mpe_value(self, *value_tensors):
        return self._compute_log_value(*value_tensors)

    @utils.lru_cache
    def _compute_mpe_path(self, counts, *value_values, add_random=False,
<<<<<<< HEAD
                          use_unweighted=False, with_ivs=False, sample=False, sample_prob=None):
=======
                          use_unweighted=False, sample=False, sample_prob=None):
>>>>>>> bb4cc317
        # Check inputs
        if not self._values:
            raise StructureError("%s is missing input values." % self)

        def process_input(v_input, v_value):
            input_size = v_input.get_size(v_value)
            # Tile the counts if input is larger than 1
            return (tf.tile(counts, [1, input_size])
                    if input_size > 1 else counts)

        # For each input, pass counts to all elements selected by indices
        value_counts = [(process_input(v_input, v_value), v_value)
                        for v_input, v_value
                        in zip(self._values, value_values)]
        # TODO: Scatter to input tensors can be merged with tiling to reduce
        # the amount of operations.
        return self._scatter_to_input_tensors(*value_counts)

    def _compute_log_mpe_path(self, counts, *value_values, add_random=False,
<<<<<<< HEAD
                              use_unweighted=False, with_ivs=False, sample=False, sample_prob=None):
=======
                              use_unweighted=False, sample=False, sample_prob=None):
>>>>>>> bb4cc317
        return self._compute_mpe_path(counts, *value_values)

    @utils.lru_cache
    def _compute_gradient(self, gradients, *value_values):
        values = self._compute_value_common(*value_values)
        output_gradients = (tf.reduce_prod(values, 1, keepdims=True) *
                            gradients) / values

        # Split the output_gradients to value inputs
        value_sizes = self.get_input_sizes(*value_values)
        output_gradients_split = utils.split_maybe(output_gradients, value_sizes, 1)

        return self._scatter_to_input_tensors(
            *[(g, v) for g, v in zip(output_gradients_split, value_values)])

    def _compute_log_gradient(self, gradients, *value_values):
        return self._compute_mpe_path(gradients, *value_values)

    def _compute_log_gradient_log(self, gradients, *value_values):
        return self._compute_mpe_path(gradients, *value_values)<|MERGE_RESOLUTION|>--- conflicted
+++ resolved
@@ -153,11 +153,7 @@
 
     @utils.lru_cache
     def _compute_mpe_path(self, counts, *value_values, add_random=False,
-<<<<<<< HEAD
-                          use_unweighted=False, with_ivs=False, sample=False, sample_prob=None):
-=======
                           use_unweighted=False, sample=False, sample_prob=None):
->>>>>>> bb4cc317
         # Check inputs
         if not self._values:
             raise StructureError("%s is missing input values." % self)
@@ -177,11 +173,7 @@
         return self._scatter_to_input_tensors(*value_counts)
 
     def _compute_log_mpe_path(self, counts, *value_values, add_random=False,
-<<<<<<< HEAD
-                              use_unweighted=False, with_ivs=False, sample=False, sample_prob=None):
-=======
                               use_unweighted=False, sample=False, sample_prob=None):
->>>>>>> bb4cc317
         return self._compute_mpe_path(counts, *value_values)
 
     @utils.lru_cache
