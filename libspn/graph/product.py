# ------------------------------------------------------------------------
# Copyright (C) 2016-2017 Andrzej Pronobis - All Rights Reserved
#
# This file is part of LibSPN. Unauthorized use or copying of this file,
# via any medium is strictly prohibited. Proprietary and confidential.
# ------------------------------------------------------------------------

from itertools import chain, combinations
import tensorflow as tf
from libspn.graph.scope import Scope
from libspn.graph.node import OpNode, Input
from libspn.inference.type import InferenceType
from libspn import utils
from libspn import conf
from libspn.exceptions import StructureError
from libspn.log import get_logger
from libspn.utils.serialization import register_serializable


@register_serializable
class Product(OpNode):
    """A node representing a single product in an SPN.

    Args:
        *values (input_like): Inputs providing input values to this node.
            See :meth:`~libspn.Input.as_input` for possible values.
        name (str): Name of the node.
    """

    __logger = get_logger()
    __info = __logger.info

    def __init__(self, *values, name="Product"):
        self._values = []
        super().__init__(InferenceType.MARGINAL, name)
        self.set_values(*values)

    def serialize(self):
        data = super().serialize()
        data['values'] = [(i.node.name, i.indices) for i in self._values]
        return data

    def deserialize(self, data):
        super().deserialize(data)
        self.set_values()

    def deserialize_inputs(self, data, nodes_by_name):
        super().deserialize_inputs(data, nodes_by_name)
        self._values = tuple(Input(nodes_by_name[nn], i)
                             for nn, i in data['values'])

    @property
    @utils.docinherit(OpNode)
    def inputs(self):
        return self._values

    @property
    def values(self):
        """list of Input: List of value inputs."""
        return self._values

    def set_values(self, *values):
        """Set the inputs providing input values to this node. If no arguments
        are given, all existing value inputs get disconnected.

        Args:
            *values (input_like): Inputs providing input values to this node.
                See :meth:`~libspn.Input.as_input` for possible values.
        """
        self._values = self._parse_inputs(*values)

    def add_values(self, *values):
        """Add more inputs providing input values to this node.

        Args:
            *values (input_like): Inputs providing input values to this node.
                See :meth:`~libspn.Input.as_input` for possible values.
        """
        self._values = self._values + self._parse_inputs(*values)

    @property
    def _const_out_size(self):
        return True

    def _compute_out_size(self, *input_out_sizes):
        return 1

    def _compute_scope(self, *value_scopes):
        if not self._values:
            raise StructureError("%s is missing input values." % self)
        value_scopes = self._gather_input_scopes(*value_scopes)
        return [Scope.merge_scopes(chain.from_iterable(value_scopes))]

    def _compute_valid(self, *value_scopes):
        if not self._values:
            raise StructureError("%s is missing input values." % self)
        value_scopes_ = self._gather_input_scopes(*value_scopes)
        # If already invalid, return None
        if any(s is None for s in value_scopes_):
            return None
        # Check product decomposability
        flat_value_scopes = list(chain.from_iterable(value_scopes_))
        for s1, s2 in combinations(flat_value_scopes, 2):
            if s1 & s2:
                self.__info("%s is not decomposable with input value scopes %s",
                            self, flat_value_scopes)
                return None
        return self._compute_scope(*value_scopes)

    @utils.lru_cache
    def _compute_value_common(self, *value_tensors):
        """Common actions when computing value."""
        # Check inputs
        if not self._values:
            raise StructureError("%s is missing input values." % self)
        # Prepare values
        value_tensors = self._gather_input_tensors(*value_tensors)
        if len(value_tensors) > 1:
            values = tf.concat(values=value_tensors, axis=1)
        else:
            values = value_tensors[0]
        return values

    @utils.lru_cache
    def _compute_value(self, *value_tensors):
        values = self._compute_value_common(*value_tensors)
        return tf.reduce_prod(values, 1, keepdims=True)

    @utils.lru_cache
    def _compute_log_value(self, *value_tensors):
        values = self._compute_value_common(*value_tensors)

        # Wrap the log value with its custom gradient
        @tf.custom_gradient
        def log_value(*value_tensors):
            # Defines gradient for the log value
            def gradient(gradients):
                scattered_grads = self._compute_mpe_path(gradients, *value_tensors)
                return [sg for sg in scattered_grads if sg is not None]

<<<<<<< HEAD
            return tf.reduce_sum(values, 1, keep_dims=True), gradient

        if conf.custom_gradient:
            return log_value(*value_tensors)
        else:
            return tf.reduce_sum(values, 1, keep_dims=True)
=======
            return tf.reduce_sum(values, 1, keepdims=True), gradient
        return value_gradient(*value_tensors)
>>>>>>> 33063cfe

    def _compute_mpe_value(self, *value_tensors):
        return self._compute_value(*value_tensors)

    def _compute_log_mpe_value(self, *value_tensors):
        return self._compute_log_value(*value_tensors)

    @utils.lru_cache
    def _compute_mpe_path(self, counts, *value_values, add_random=False,
                          use_unweighted=False, with_ivs=False):
        # Check inputs
        if not self._values:
            raise StructureError("%s is missing input values." % self)

        def process_input(v_input, v_value):
            input_size = v_input.get_size(v_value)
            # Tile the counts if input is larger than 1
            return (tf.tile(counts, [1, input_size])
                    if input_size > 1 else counts)

        # For each input, pass counts to all elements selected by indices
        value_counts = [(process_input(v_input, v_value), v_value)
                        for v_input, v_value
                        in zip(self._values, value_values)]
        # TODO: Scatter to input tensors can be merged with tiling to reduce
        # the amount of operations.
        return self._scatter_to_input_tensors(*value_counts)

    def _compute_log_mpe_path(self, counts, *value_values, add_random=False,
                              use_unweighted=False, with_ivs=False):
        return self._compute_mpe_path(counts, *value_values)

    @utils.lru_cache
    def _compute_gradient(self, gradients, *value_values, with_ivs=False):
        values = self._compute_value_common(*value_values)
        output_gradients = (tf.reduce_prod(values, 1, keepdims=True) *
                            gradients) / values

        # Split the output_gradients to value inputs
        value_sizes = self.get_input_sizes(*value_values)
        output_gradients_split = utils.split_maybe(output_gradients, value_sizes, 1)

        return self._scatter_to_input_tensors(
            *[(g, v) for g, v in zip(output_gradients_split, value_values)])

    # def _compute_log_gradient(self, gradients, *value_values):
    #     values = self._compute_value_common(*value_values)
    #     output_gradients = tf.exp(tf.reduce_sum(values, 1, keepdims=True) -
    #                               values) * gradients
    #
    #     # Split the output_gradients to value inputs
    #     value_sizes = self.get_input_sizes(*value_values)
    #     output_gradients_split = utils.split_maybe(output_gradients, value_sizes, 1)
    #
    #     return self._scatter_to_input_tensors(
    #         *[(g, v) for g, v in zip(output_gradients_split, value_values)])

    def _compute_log_gradient(self, gradients, *value_values, with_ivs=False):
        return self._compute_mpe_path(gradients, *value_values)

    def _compute_log_gradient_log(self, gradients, *value_values, with_ivs=False):
        return self._compute_mpe_path(gradients, *value_values)<|MERGE_RESOLUTION|>--- conflicted
+++ resolved
@@ -138,17 +138,12 @@
                 scattered_grads = self._compute_mpe_path(gradients, *value_tensors)
                 return [sg for sg in scattered_grads if sg is not None]
 
-<<<<<<< HEAD
-            return tf.reduce_sum(values, 1, keep_dims=True), gradient
+            return tf.reduce_sum(values, 1, keepdims=True), gradient
 
         if conf.custom_gradient:
             return log_value(*value_tensors)
         else:
-            return tf.reduce_sum(values, 1, keep_dims=True)
-=======
-            return tf.reduce_sum(values, 1, keepdims=True), gradient
-        return value_gradient(*value_tensors)
->>>>>>> 33063cfe
+            return tf.reduce_sum(values, 1, keepdims=True)
 
     def _compute_mpe_value(self, *value_tensors):
         return self._compute_value(*value_tensors)
