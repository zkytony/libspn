# ------------------------------------------------------------------------
# Copyright (C) 2016-2017 Andrzej Pronobis - All Rights Reserved
#
# This file is part of LibSPN. Unauthorized use or copying of this file,
# via any medium is strictly prohibited. Proprietary and confidential.
# ------------------------------------------------------------------------

from collections import namedtuple
import tensorflow as tf
from libspn.inference.mpe_path import MPEPath
from libspn.inference.gradient import Gradient
from libspn.graph.algorithms import traverse_graph
from libspn.learning.type import LearningType
from libspn.learning.type import LearningInferenceType
from libspn import conf
from libspn.graph.distribution import GaussianLeaf


class GDLearning():
    """Assembles TF operations performing Gradient Descent learning of an SPN.

    Args:
        log (bool): If ``True``, calculate the value in the log space. Ignored
                    if ``mpe_path`` is given.
        value_inference_type (InferenceType): The inference type used during the
            upwards pass through the SPN. Ignored if ``mpe_path`` is given.
        learning_rate (float): Learning rate parameter used for updating SPN weights.
        learning_type (LearningType): Learning type used while learning.
        learning_inference_type (LearningInferenceType): Learning inference type
            used while learning.
    """
    ParamNode = namedtuple("ParamNode", ["node", "name_scope", "accum"])
    GaussianLeafNode = namedtuple("ParamNode", ["node", "name_scope", "mean_grad", "var_grad"])

    def __init__(self, root, mpe_path=None, gradient=None, learning_rate=0.001,
                 log=True, value_inference_type=None,
                 learning_type=LearningType.DISCRIMINATIVE,
                 learning_inference_type=LearningInferenceType.HARD,
                 add_random=None, use_unweighted=False):
        self._root = root
        if learning_rate <= 0.0:
            raise ValueError("learning_rate must be a positive number")
        else:
            self._learning_rate = learning_rate
        self._log = log
        self._learning_type = learning_type
        self._learning_inference_type = learning_inference_type
        if self._learning_inference_type == LearningInferenceType.HARD:
            self._gradient = None
            # Create internal MPE path generator
            if mpe_path is None:
                self._mpe_path = MPEPath(log=log,
                                         value_inference_type=value_inference_type,
                                         add_random=add_random,
                                         use_unweighted=use_unweighted)
            else:
                self._mpe_path = mpe_path
                self._log = mpe_path.log
        else:
            self._mpe_path = None
            # Create internal gradient generator
            if gradient is None:
                self._gradient = \
                    Gradient(log=log, value_inference_type=value_inference_type)
            else:
                self._gradient = gradient
                self._log = gradient.log
        # Create a name scope
        with tf.name_scope("GDLearning") as self._name_scope:
            pass
        # Create accumulators
        self._create_accumulators()

    @property
    def mpe_path(self):
        """MPEPath: Computed MPE path."""
        return self._mpe_path

    @property
    def gradient(self):
        """Gradient: Computed gradients."""
        return self._gradient

    @property
    def value(self):
        """Value or LogValue: Computed SPN values."""
        if self._learning_inference_type == LearningInferenceType.HARD:
            return self._mpe_path.value
        else:
            return self._gradient.value

    # TODO: For testing only
    def root_accum(self):
        for pn in self._param_nodes:
            if pn.node == self._root.weights.node:
                return pn.accum
        return None

    def reset_accumulators(self):
        with tf.name_scope(self._name_scope):
            return tf.group(*(
                [pn.accum.initializer for pn in self._param_nodes] +
                [gn.mean_grad.initializer for gn in self._gaussian_leaf_nodes] +
                [gn.var_grad.initializer for gn in self._gaussian_leaf_nodes]
            ), name="reset_accumulators")

    def accumulate_updates(self):
        if self._learning_inference_type == LearningInferenceType.HARD:
            # Generate path if not yet generated
            if not self._mpe_path.counts:
                self._mpe_path.get_mpe_path(self._root)

            if self._learning_type == LearningType.DISCRIMINATIVE and \
               not self._mpe_path.actual_counts:
                self._mpe_path.get_mpe_path_actual(self._root)
        else:
            # Generate gradients if not yet generated
            if not self._gradient.gradients:
                self._gradient.get_gradients(self._root)

            if self._learning_type == LearningType.DISCRIMINATIVE and \
               not self._gradient.actual_gradients:
                self._gradient.get_actual_gradients(self._root)

        # Generate all accumulate operations
        with tf.name_scope(self._name_scope):
            assign_ops = []
            for pn in self._param_nodes:
                with tf.name_scope(pn.name_scope):
                    if self._learning_inference_type == LearningInferenceType.HARD:
                        true_gradients = self._mpe_path.counts[pn.node]
                        actual_gradients = self._mpe_path.actual_counts[pn.node] if \
                            self._learning_type == LearningType.DISCRIMINATIVE else None
                    else:
                        true_gradients = self._gradient.gradients[pn.node]
                        actual_gradients = self._gradient.actual_gradients[pn.node] \
                            if self._learning_type == LearningType.DISCRIMINATIVE \
                            else None
                    update_value = \
                        pn.node._compute_hard_gd_update(true_gradients, actual_gradients)
                    op = tf.assign_sub(pn.accum, update_value)
                    assign_ops.append(op)

            if self._learning_inference_type == LearningInferenceType.HARD:
                positive_grad_table = self._mpe_path.counts
                negative_grad_table = self._mpe_path.actual_counts
            else:
                positive_grad_table = self._gradient.gradients
                negative_grad_table = self._gradient.actual_gradients

            for gn in self._gaussian_leaf_nodes:
                with tf.name_scope(gn.name_scope):
                    incoming_grad = positive_grad_table[gn.node]
                    if self._learning_type == LearningType.DISCRIMINATIVE:
                        incoming_grad -= negative_grad_table[gn.node]
                    mean_grad, var_grad = gn.node._compute_gradient(incoming_grad)
                    assign_ops.append(tf.assign_add(gn.mean_grad, mean_grad * self._learning_rate))
                    assign_ops.append(tf.assign_add(gn.var_grad, var_grad * self._learning_rate))

            return tf.group(*assign_ops, name="accumulate_updates")

    def update_spn(self, optimizer=None):
        if not optimizer:
            raise ValueError("No Optimizer provide for updating SPN")
        # Generate all update operations
        with tf.name_scope(self._name_scope):
            apply_grad_op = \
                optimizer(self._learning_rate).apply_gradients(self._grads_and_vars)

            # After applying gradients to weights, normalize weights
            with tf.control_dependencies([apply_grad_op]):
                weight_norm_ops = []

                def fun(node):
                    if node.is_param:
                        if node.log:
                            weight_norm_ops.append(node.assign_log(node.variable))
                        else:
<<<<<<< HEAD
                            assign_ops.append(pn.node.update(pn.accum))
            for gn in self._gaussian_leaf_nodes:
                with tf.name_scope(gn.name_scope):
                    assign_ops.extend(gn.node.assign_add(gn.mean_grad, gn.var_grad))
            return tf.group(*assign_ops, name="update_spn")
=======
                            weight_norm_ops.append(node.assign(node.variable))
                with tf.name_scope("Weight_Normalization"):
                    traverse_graph(self._root, fun=fun)
            return tf.group(*weight_norm_ops, name="weight_norm")
>>>>>>> d449badc

    def _create_accumulators(self):
        def fun(node):
            if node.is_param:
                with tf.name_scope(node.name) as scope:
                    accum = tf.Variable(tf.zeros_like(node.variable, dtype=conf.dtype),
                                        dtype=conf.dtype, collections=['gd_accumulators'])
                    param_node = GDLearning.ParamNode(node=node, accum=accum,
                                                      name_scope=scope)
                    self._param_nodes.append(param_node)
                    self._grads_and_vars.append((accum, node.variable))

            if isinstance(node, GaussianLeaf) and node.learn_distribution_parameters:
                with tf.name_scope(node.name) as scope:
                    mean_grad_accum = tf.Variable(
                        tf.zeros_like(node.loc_variable, dtype=conf.dtype),
                        dtype=conf.dtype, collections=['gd_accumulators'])
                    variance_grad_accum = tf.Variable(
                        tf.zeros_like(node.scale_variable, dtype=conf.dtype),
                        dtype=conf.dtype, collections=['gd_accumulators'])
                    gauss_leaf_node = GDLearning.GaussianLeafNode(
                        node=node, mean_grad=mean_grad_accum, var_grad=variance_grad_accum,
                        name_scope=scope)
                    self._gaussian_leaf_nodes.append(gauss_leaf_node)

        self._param_nodes = []
<<<<<<< HEAD
        self._gaussian_leaf_nodes = []
=======
        self._grads_and_vars = []
>>>>>>> d449badc
        with tf.name_scope(self._name_scope):
            traverse_graph(self._root, fun=fun)

    def learn(self, loss=None, optimizer=tf.train.AdamOptimizer):
        with tf.name_scope(self._name_scope):
            reset_accum = self.reset_accumulators()

            with tf.control_dependencies([reset_accum]):
                accum_op = self.accumulate_updates()

            with tf.control_dependencies([accum_op]):
                return self.update_spn(optimizer)<|MERGE_RESOLUTION|>--- conflicted
+++ resolved
@@ -16,7 +16,7 @@
 from libspn.graph.distribution import GaussianLeaf
 
 
-class GDLearning():
+class GDLearning:
     """Assembles TF operations performing Gradient Descent learning of an SPN.
 
     Args:
@@ -30,7 +30,8 @@
             used while learning.
     """
     ParamNode = namedtuple("ParamNode", ["node", "name_scope", "accum"])
-    GaussianLeafNode = namedtuple("ParamNode", ["node", "name_scope", "mean_grad", "var_grad"])
+    GaussianLeafNode = namedtuple(
+        "GaussianLeafNode", ["node", "name_scope", "mean_grad", "var_grad"])
 
     def __init__(self, root, mpe_path=None, gradient=None, learning_rate=0.001,
                  log=True, value_inference_type=None,
@@ -154,8 +155,8 @@
                     if self._learning_type == LearningType.DISCRIMINATIVE:
                         incoming_grad -= negative_grad_table[gn.node]
                     mean_grad, var_grad = gn.node._compute_gradient(incoming_grad)
-                    assign_ops.append(tf.assign_add(gn.mean_grad, mean_grad * self._learning_rate))
-                    assign_ops.append(tf.assign_add(gn.var_grad, var_grad * self._learning_rate))
+                    assign_ops.append(tf.assign_add(gn.mean_grad, mean_grad))
+                    assign_ops.append(tf.assign_add(gn.var_grad, var_grad))
 
             return tf.group(*assign_ops, name="accumulate_updates")
 
@@ -176,18 +177,14 @@
                         if node.log:
                             weight_norm_ops.append(node.assign_log(node.variable))
                         else:
-<<<<<<< HEAD
-                            assign_ops.append(pn.node.update(pn.accum))
-            for gn in self._gaussian_leaf_nodes:
-                with tf.name_scope(gn.name_scope):
-                    assign_ops.extend(gn.node.assign_add(gn.mean_grad, gn.var_grad))
-            return tf.group(*assign_ops, name="update_spn")
-=======
                             weight_norm_ops.append(node.assign(node.variable))
+
+                    if isinstance(node, GaussianLeaf) and node.learn_distribution_parameters:
+                        weight_norm_ops.append(tf.assign(node.scale_variable, tf.maximum(
+                            node.scale_variable, node._min_stddev)))
                 with tf.name_scope("Weight_Normalization"):
                     traverse_graph(self._root, fun=fun)
             return tf.group(*weight_norm_ops, name="weight_norm")
->>>>>>> d449badc
 
     def _create_accumulators(self):
         def fun(node):
@@ -214,11 +211,8 @@
                     self._gaussian_leaf_nodes.append(gauss_leaf_node)
 
         self._param_nodes = []
-<<<<<<< HEAD
+        self._grads_and_vars = []
         self._gaussian_leaf_nodes = []
-=======
-        self._grads_and_vars = []
->>>>>>> d449badc
         with tf.name_scope(self._name_scope):
             traverse_graph(self._root, fun=fun)
 
