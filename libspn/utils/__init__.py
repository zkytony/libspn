--- conflicted
+++ resolved
@@ -8,11 +8,7 @@
 # Import public interface of the library
 
 from .utils import decode_bytes_array
-<<<<<<< HEAD
-from .utils import lru_cache
-=======
 from .lrucache import lru_cache
->>>>>>> 1b75f92f
 from .math import gather_cols
 from .math import gather_cols_3d
 from .math import scatter_cols
@@ -54,5 +50,4 @@
            'register_serializable',
            'json_dumps', 'json_loads', 'json_dump', 'json_load',
            'str2type', 'type2str',
-           'lru_cache',
            'Enum']