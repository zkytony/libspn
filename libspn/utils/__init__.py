--- conflicted
+++ resolved
@@ -36,20 +36,11 @@
 from .enum import Enum
 
 # All
-<<<<<<< HEAD
-__all__ = ['decode_bytes_array', 'scatter_cols', 'scatter_values', 'gather_cols',
-           'ValueType', 'broadcast_value', 'normalize_tensor',
-           'normalize_tensor_2D', 'reduce_log_sum', 'reduce_log_sum_3D',
-           'concat_maybe', 'split_maybe', 'StirlingNumber', 'StirlingRatio',
-           'Stirling', 'random_partition', 'all_partitions',
-=======
-__all__ = ['decode_bytes_array',
-           'scatter_cols', 'gather_cols', 'gather_cols_3d', 'ValueType',
-           'broadcast_value', 'normalize_tensor',
-           'reduce_log_sum', 'concat_maybe', 'split_maybe',
-           'StirlingNumber', 'StirlingRatio', 'Stirling',
-           'random_partition', 'all_partitions',
->>>>>>> 80e14ab3
+__all__ = ['decode_bytes_array', 'scatter_cols', 'scatter_values',
+           'gather_cols', 'gather_cols_3d', 'ValueType', 'broadcast_value',
+           'normalize_tensor', 'normalize_tensor_2D', 'reduce_log_sum',
+           'reduce_log_sum_3D', 'concat_maybe', 'split_maybe', 'StirlingNumber',
+           'StirlingRatio', 'Stirling', 'random_partition', 'all_partitions',
            'random_partitions_by_sampling',
            'random_partitions_by_enumeration',
            'random_partitions',
