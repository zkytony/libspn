--- conflicted
+++ resolved
@@ -117,15 +117,11 @@
     # Graph
     'Scope', 'Input', 'Node', 'ParamNode', 'OpNode', 'VarNode',
     'Concat', 'IVs', 'ContVars',
-<<<<<<< HEAD
-    'Sum', 'ParSums', 'Sums', 'SumsLayer', 'ConvSum',
-    'Product', 'PermProducts', 'Products', 'ProductsLayer', 
-    'ConvProd2D', '_ConvProdNaive', 'ConvProdDepthWise', 'GaussianLeaf',
-=======
     'Sum', 'ParSums', 'SumsLayer',
+    'ConvSum', 'LocalSum',
     'Product', 'PermProducts', 'ProductsLayer',
+    'ConvProd2D', '_ConvProdNaive', 'ConvProdDepthWise',
     'GaussianLeaf',
->>>>>>> bb4cc317
     'Weights', 'assign_weights', 'initialize_weights',
     'serialize_graph', 'deserialize_graph',
     'Saver', 'Loader', 'JSONSaver', 'JSONLoader',
