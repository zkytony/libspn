--- conflicted
+++ resolved
@@ -112,14 +112,10 @@
 __all__ = [
     # Graph
     'Scope', 'Input', 'Node', 'ParamNode', 'OpNode', 'VarNode',
-<<<<<<< HEAD
-    'Concat', 'IVs', 'ContVars', 'Sum', 'Product',
-    'GaussianLeaf',
-=======
     'Concat', 'IVs', 'ContVars',
     'Sum', 'ParSums', 'Sums', 'SumsLayer',
     'Product', 'PermProducts', 'Products', 'ProductsLayer',
->>>>>>> da79a1fe
+    'GaussianLeaf',
     'Weights', 'assign_weights', 'initialize_weights',
     'serialize_graph', 'deserialize_graph',
     'Saver', 'Loader', 'JSONSaver', 'JSONLoader',
